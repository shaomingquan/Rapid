--- conflicted
+++ resolved
@@ -1,12 +1,7 @@
 iD.Connection = function(context) {
 
-<<<<<<< HEAD
-    var event = d3.dispatch('auth', 'load'),
+    var event = d3.dispatch('auth', 'loading', 'load', 'loaded'),
         url = 'http://www.openstreetmap.org',
-=======
-    var event = d3.dispatch('auth', 'loading', 'load', 'loaded'),
-        url = 'http://api06.dev.openstreetmap.org',
->>>>>>> 8d911a4a
         connection = {},
         user = {},
         keys,
