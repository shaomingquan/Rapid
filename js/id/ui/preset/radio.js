iD.ui.preset.radio = function(form) {

    var event = d3.dispatch('change', 'close'),
        buttons;

    function radio(selection) {
        selection.classed('preset-radio', true);

        var buttonwrap = selection.append('div').attr('class','radio-wrap');

        buttons = buttonwrap.selectAll('button')
            .data(form.options)
            .enter()
            .append('button')
                .text(function(d) { return form.t('options.' + d, {default: d}); })
                .on('click', function() {
                    buttons.classed('active', false);
                    d3.select(this).classed('active', true);
                    change();
                });
<<<<<<< HEAD
        buttonwrap.append('button')
=======

        selection.append('button')
>>>>>>> 42ff0f35
            .on('click', function() {
                buttons.classed('active', false);
                change();
            })
            .append('span')
                .attr('class', 'icon remove');
    }

    function change() {
        var t = {};
        buttons.each(function(d) {
            t[d] = d3.select(this).classed('active') ? 'yes' : '';
        });
        event.change(t);
    }

    radio.tags = function(tags) {
        buttons.classed('active', function(d) {
            return tags[d] && tags[d] !== 'no';
        });
    };

    return d3.rebind(radio, event, 'on');
};<|MERGE_RESOLUTION|>--- conflicted
+++ resolved
@@ -18,12 +18,8 @@
                     d3.select(this).classed('active', true);
                     change();
                 });
-<<<<<<< HEAD
+
         buttonwrap.append('button')
-=======
-
-        selection.append('button')
->>>>>>> 42ff0f35
             .on('click', function() {
                 buttons.classed('active', false);
                 change();
