--- conflicted
+++ resolved
@@ -24,18 +24,11 @@
 
             if (datum.type === 'node') {
                 if (datum.id == firstnode_id) {
-<<<<<<< HEAD
                     mode.history.replace(iD.actions.DeleteNode(node));
-                    mode.history.replace(iD.actions.addWayNode(way,
+                    mode.history.replace(iD.actions.AddWayNode(way,
                         mode.history.graph().entity(way.nodes[0])));
                     way = mode.history.graph().entity(way.id);
-                    mode.history.perform(iD.actions.changeTags(way, _.omit(way.tags, 'elastic')));
-=======
-                    mode.history.replace(iD.actions.AddWayNode(way,
-                        mode.history.graph().entity(way.nodes[0])));
-
                     mode.history.perform(iD.actions.ChangeEntityTags(way, _.omit(way.tags, 'elastic')));
->>>>>>> 077e5cc9
 
                     // End by clicking on own tail
                     return mode.controller.enter(iD.modes.Select(way));
