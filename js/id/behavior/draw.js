--- conflicted
+++ resolved
@@ -1,11 +1,7 @@
 iD.behavior.Draw = function(context) {
     var event = d3.dispatch('move', 'click', 'clickWay',
-<<<<<<< HEAD
-            'clickNode', 'undo', 'cancel', 'finish'),
-=======
-        'clickNode', 'undo', 'cancel', 'finish', 
-        'spacedown', 'spacedownNode', 'spacedownWay'),
->>>>>>> 881f8e72
+            'clickNode', 'undo', 'cancel', 'finish',
+            'spacedown', 'spacedownNode', 'spacedownWay'),
         keybinding = d3.keybinding('draw'),
         hover = iD.behavior.Hover(context)
             .altDisables(true)
@@ -92,7 +88,7 @@
 
         } else if (d.type === 'node') {
             event.spacedownNode(d);
-            
+
         } else {
             event.spacedown(context.map().mouseCoordinates());
         }
