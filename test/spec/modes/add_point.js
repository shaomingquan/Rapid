describe("iD.modes.AddPoint", function() {
    var context;

<<<<<<< HEAD
    beforeEach(function () {
        container  = d3.select('body').append('div');
        history    = iD.History();
        var connection = iD.Connection();
        map        = iD.Map().history(history).connection(connection);
        controller = iD.Controller(map, history);
=======
    beforeEach(function() {
        var container = d3.select(document.createElement('div'));
>>>>>>> 2ebc9381

        context = iD()
            .container(container);

        container.call(context.map())
            .append('div')
            .attr('class', 'inspector-wrap');

        context.enter(iD.modes.AddPoint(context));
    });

    describe("clicking the map", function () {
        it("adds a node", function() {
            happen.mousedown(context.surface().node(), {});
            happen.mouseup(window, {});
            expect(context.changes().created).to.have.length(1);
            context.mode().exit();
        });

        it("selects the node", function() {
            happen.mousedown(context.surface().node(), {});
            happen.mouseup(window, {});
            expect(context.mode().id).to.equal('select');
            expect(context.mode().selection()).to.eql([context.changes().created[0].id]);
            context.mode().exit();
        });
    });

    describe("pressing ⎋", function() {
        it("exits to browse mode", function(done) {
            happen.keydown(document, {keyCode: 27});
            window.setTimeout(function() {
                expect(context.mode().id).to.equal('browse');
                done();
            }, 200);
        });
    });
});<|MERGE_RESOLUTION|>--- conflicted
+++ resolved
@@ -1,17 +1,8 @@
 describe("iD.modes.AddPoint", function() {
     var context;
 
-<<<<<<< HEAD
-    beforeEach(function () {
-        container  = d3.select('body').append('div');
-        history    = iD.History();
-        var connection = iD.Connection();
-        map        = iD.Map().history(history).connection(connection);
-        controller = iD.Controller(map, history);
-=======
     beforeEach(function() {
         var container = d3.select(document.createElement('div'));
->>>>>>> 2ebc9381
 
         context = iD()
             .container(container);
