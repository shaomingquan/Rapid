<!DOCTYPE html>
<html>

<head>
  <meta charset='utf-8'>
  <title>Mocha Tests</title>
  <link rel='stylesheet' href='../node_modules/mocha/mocha.css'>
  <link rel='stylesheet' href='../dist/iD.css'>
  <!-- <script src='../node_modules/d3/build/d3.js'></script> -->
  <style type='text/css'>
    /* apply standalone iD styling when testing */
    html, body {
      width: 100%;
      height: 100%;
      margin: 0;
      padding: 0;
    }
  </style>
</head>

<body style="overflow:scroll">
  <div id='mocha'></div>

  <script src='../node_modules/mocha/mocha.js'></script>
  <script src='../node_modules/chai/chai.js'></script>
  <script src='../node_modules/sinon/pkg/sinon.js'></script>
  <script src='../node_modules/sinon-chai/lib/sinon-chai.js'></script>
  <script src='../node_modules/happen/happen.js'></script>
  <script src='../node_modules/fetch-mock/es5/client-bundle.js'></script>
<<<<<<< HEAD

  <script>
    if (typeof initMochaPhantomJS === 'function') {
      initMochaPhantomJS()
    }
  </script>
=======
>>>>>>> 8201898d

  <script>
    var scripts = [
      'spec/actions/add_entity.js',
      'spec/actions/add_member.js',
      'spec/actions/add_midpoint.js',
      'spec/actions/change_member.js',
      'spec/actions/change_preset.js',
      'spec/actions/change_tags.js',
      'spec/actions/circularize.js',
      'spec/actions/connect.js',
      'spec/actions/copy_entities.js',
      'spec/actions/delete_member.js',
      'spec/actions/delete_multiple.js',
      'spec/actions/delete_node.js',
      'spec/actions/delete_relation.js',
      'spec/actions/delete_way.js',
      'spec/actions/discard_tags.js',
      'spec/actions/disconnect.js',
      'spec/actions/join.js',
      'spec/actions/merge.js',
      'spec/actions/merge_nodes.js',
      'spec/actions/merge_polygon.js',
      'spec/actions/merge_remote_changes.js',
      'spec/actions/move.js',
      'spec/actions/move_node.js',
      'spec/actions/noop.js',
      'spec/actions/orthogonalize.js',
      'spec/actions/restrict_turn.js',
      'spec/actions/reverse.js',
      'spec/actions/revert.js',
      'spec/actions/split.js',
      'spec/actions/straighten_nodes.js',
      'spec/actions/straighten_way.js',
      'spec/actions/unrestrict_turn.js',
      'spec/actions/reflect.js',
      'spec/actions/extract.js',
      'spec/actions/upgrade_tags.js',

      'spec/behavior/BehaviorHash.test.js',
      'spec/behavior/select.js',
      'spec/behavior/lasso.js',

      'spec/core/context.js',
      'spec/core/difference.js',
      'spec/core/file_fetcher.js',
      'spec/core/graph.js',
      'spec/core/history.js',
      'spec/core/locations.js',
      'spec/core/tree.js',
      'spec/core/validator.js',

      'spec/geo/geom.js',

      'spec/lib/locale.js',

      'spec/modes/add_point.js',
      'spec/modes/add_note.js',

      'spec/operations/extract.js',
      'spec/operations/straighten.js',

      'spec/osm/changeset.js',
      'spec/osm/entity.js',
      'spec/osm/intersection.js',
      'spec/osm/multipolygon.js',
      'spec/osm/lanes.js',
      'spec/osm/node.js',
      'spec/osm/note.js',
      'spec/osm/relation.js',
      'spec/osm/way.js',

      'spec/presets/category.js',
      'spec/presets/collection.js',
      'spec/presets/index.js',
      'spec/presets/preset.js',

      'spec/renderer/background_source.js',
      'spec/renderer/features.js',
      'spec/renderer/map.js',
      'spec/renderer/tile_layer.js',

      'spec/services/mapillary.js',
      'spec/services/maprules.js',
      'spec/services/nominatim.js',
      'spec/services/openstreetcam.js',
      'spec/services/osm.js',
      'spec/services/osm_wikibase.js',
      'spec/services/streetside.js',
      'spec/services/taginfo.js',

      'spec/svg/icon.js',
      'spec/svg/tag_classes.js',

      'spec/ui/cmd.js',
      'spec/ui/combobox.js',
      'spec/ui/confirm.js',
      'spec/ui/flash.js',
      'spec/ui/inspector.js',
      'spec/ui/modal.js',

      'spec/ui/sections/raw_tag_editor.js',

      'spec/ui/fields/access.js',
      'spec/ui/fields/localized.js',
      'spec/ui/fields/wikipedia.js',

      'spec/util/keybinding.js',
      'spec/util/util.js',

//      'spec/validations/almost_junction.js',
      'spec/validations/crossing_ways.js',
      'spec/validations/disconnected_way.js',
      'spec/validations/incompatible_source.js',
      'spec/validations/mismatched_geometry.js',
      'spec/validations/missing_role.js',
      'spec/validations/missing_tag.js',
      'spec/validations/outdated_tags.js',
      'spec/validations/private_data.js',
      'spec/validations/suspicious_name.js'
    ];

    window.executionErrors = [];

    window.onerror = function (message, source, line, col) {
      window.executionErrors.push("message" + message + " source" + source + " line" + line + " col" + col);
    };

    // Prepend scripts to run at the beginning.

    // Second Script:  Always run spec helpers
    scripts.unshift('spec/spec_helpers.js');

    // First script: iD build
    scripts.unshift('../dist/iD.js');

    // Create and execute all scripts in specified order..
    (function nextScript() {
      if (!scripts.length) {
        window.mocha.run();

        if (window.executionErrors.length > 0){
          console.log('\n\n[Execution errors exist] Please resolve the following: \n');
          for (var i = 0; i < window.executionErrors.length; i++){
            console.log('[Execution error] ' + window.executionErrors[i]);
          }
          console.log('\n Disposing mocha. Expect mocha dispose log like: \'Uncaught error outside test suite\'... \n');
          window.mocha.dispose();
        }
        return;
      }
      var src = scripts.shift();
      var newScript;
      newScript = document.createElement('script');
      newScript.type = 'text/javascript';
      if (src.substr(0, 5) === 'spec/') {
        src = '../test/' + src;
      }
      newScript.src = src;
      newScript.onload = nextScript;
      document.getElementsByTagName('body')[0].appendChild(newScript);
    })();
  </script>

</body>
</html><|MERGE_RESOLUTION|>--- conflicted
+++ resolved
@@ -27,15 +27,6 @@
   <script src='../node_modules/sinon-chai/lib/sinon-chai.js'></script>
   <script src='../node_modules/happen/happen.js'></script>
   <script src='../node_modules/fetch-mock/es5/client-bundle.js'></script>
-<<<<<<< HEAD
-
-  <script>
-    if (typeof initMochaPhantomJS === 'function') {
-      initMochaPhantomJS()
-    }
-  </script>
-=======
->>>>>>> 8201898d
 
   <script>
     var scripts = [
@@ -75,7 +66,8 @@
       'spec/actions/extract.js',
       'spec/actions/upgrade_tags.js',
 
-      'spec/behavior/BehaviorHash.test.js',
+      'spec/behavior/hash.js',
+      'spec/behavior/hover.js',
       'spec/behavior/select.js',
       'spec/behavior/lasso.js',
 
@@ -127,8 +119,17 @@
       'spec/services/streetside.js',
       'spec/services/taginfo.js',
 
+      'spec/svg/areas.js',
+      'spec/svg/data.js',
       'spec/svg/icon.js',
+      'spec/svg/layers.js',
+      'spec/svg/lines.js',
+      'spec/svg/midpoints.js',
+      'spec/svg/osm.js',
+      'spec/svg/points.js',
+      'spec/svg/svg.js',
       'spec/svg/tag_classes.js',
+      'spec/svg/vertices.js',
 
       'spec/ui/cmd.js',
       'spec/ui/combobox.js',
