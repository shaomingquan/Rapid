en:
  icons:
    download: download
    information: info
    remove: remove
    undo: undo
    zoom_to: zoom to
    copy: copy
    view_on: view on {domain}
    favorite: favorite
  toolbar:
    inspect: Inspect
    undo_redo: Undo / Redo
    recent: Recent
    favorites: Favorites
    add_feature: Add Feature
    ai_features: Assist
  modes:
    add_feature:
      title: Add a feature
      description: "Search for features to add to the map."
      key: Tab
      result: "{count} result"
      results: "{count} results"
    add_area:
      title: Area
      description: "Add parks, buildings, lakes or other areas to the map."
      tail: "Click on the map to start drawing an area, like a park, lake, or building."
      filter_tooltip: areas
    add_line:
      title: Line
      description: "Add highways, streets, pedestrian paths, canals or other lines to the map."
      tail: "Click on the map to start drawing a road, path, or route."
      filter_tooltip: lines
    add_point:
      title: Point
      description: "Add restaurants, monuments, postal boxes or other points to the map."
      tail: Click on the map to add a point.
      filter_tooltip: points
    add_note:
      title: Note
      label: Add Note
      description: "Spotted an issue? Let other mappers know."
      tail: Click on the map to add a note.
      key: N
    add_preset:
      title: "Add {feature}"
      point:
        title: "Add {feature} as a point"
      line:
        title: "Add {feature} as a line"
      area:
        title: "Add {feature} as an area"
      building:
        title: "Add {feature} as a building"
    browse:
      title: Browse
      description: Pan and zoom the map.
    draw_area:
      tail: Click to add nodes to your area. Click the first node to finish the area.
    draw_line:
      tail: "Click to add more nodes to the line. Click on other lines to connect to them, and double-click to end the line."
    drag_node:
      connected_to_hidden: This can't be edited because it is connected to a hidden feature.
  operations:
    add:
      annotation:
        point: Added a point.
        vertex: Added a node to a way.
        relation: Added a relation.
        note: Added a note.
    start:
      annotation:
        line: Started a line.
        area: Started an area.
    continue:
      key: A
      title: Continue
      description: Continue this line.
      not_eligible: No line can be continued here.
      multiple: Several lines can be continued here. To choose a line, press the Shift key and click on it to select it.
      annotation:
        line: Continued a line.
        area: Continued an area.
    cancel_draw:
      annotation: Canceled drawing.
    change_role:
      annotation: Changed the role of a relation member.
    change_tags:
      annotation: Changed tags.
    circularize:
      title: Circularize
      description:
        line: Make this line circular.
        area: Make this area circular.
      key: O
      annotation:
        line: Made a line circular.
        area: Made an area circular.
      not_closed: This can't be made circular because it's not a loop.
      too_large: This can't be made circular because not enough of it is currently visible.
      connected_to_hidden: This can't be made circular because it is connected to a hidden feature.
      not_downloaded: This can't be made circular because parts of it have not yet been downloaded.
      already_circular: This can't be made circular because it's already circular.
    orthogonalize:
      title: Square
      description:
        corner:
          single: Square this corner.
          multiple: Square these corners.
        feature:
          single: Square the corners of this feature.
          multiple: Square the corners of these features.
      key: Q
      annotation:
        corner:
          single: Squared a corner.
          multiple: Squared several corners.
        feature:
          single: Squared the corners of a feature.
          multiple: Squared the corners of several features.
      multiple_blockers:
        multiple: These can't be squared for multiple reasons.
      end_vertex:
        single: This can't be squared because it is an endpoint.
        multiple: These can't be squared because they are endpoints.
      square_enough:
        single: This can't be made more square than it already is.
        multiple: These can't be made more square than they already are.
      not_squarish:
        single: This can't be made square because it is not squarish.
        multiple: These can't be made square because they are not squarish.
      too_large:
        single: This can't be made square because not enough of it is currently visible.
        multiple: These can't be made square because not enough of them are currently visible.
      connected_to_hidden:
        single: This can't be made square because it is connected to a hidden feature.
        multiple: These can't be made square because some are connected to hidden features.
      not_downloaded:
        single: This can't be made square because parts of it have not yet been downloaded.
        multiple: These can't be made square because parts of them have not yet been downloaded.
    straighten:
      title: Straighten
      description:
        points: Straighten these points.
        line: Straighten this line.
      key: S
      annotation:
        points: Straightened several points.
        line: Straightened a line.
      too_bendy: This can't be straightened because it bends too much.
      connected_to_hidden: This can't be straightened because it is connected to a hidden feature.
      not_downloaded: This can't be straightened because parts of it have not yet been downloaded.
    delete:
      title: Delete
      description:
        single: Delete this feature permanently.
        multiple: Delete these features permanently.
      annotation:
        point: Deleted a point.
        vertex: Deleted a node from a way.
        line: Deleted a line.
        area: Deleted an area.
        relation: Deleted a relation.
        multiple: "Deleted {n} features."
      too_large:
        single: This feature can't be deleted because not enough of it is currently visible.
        multiple: These features can't be deleted because not enough of them are currently visible.
      incomplete_relation:
        single: This feature can't be deleted because it hasn't been fully downloaded.
        multiple: These features can't be deleted because they haven't been fully downloaded.
      part_of_relation:
        single: This feature can't be deleted because it is part of a larger relation. You must remove it from the relation first.
        multiple: These features can't be deleted because they are part of larger relations. You must remove them from the relations first.
      connected_to_hidden:
        single: This feature can't be deleted because it is connected to a hidden feature.
        multiple: These features can't be deleted because some are connected to hidden features.
      not_downloaded:
        single: This feature can't be deleted because parts of it have not yet been downloaded.
        multiple: These features can't be deleted because parts of them have not yet been downloaded.
      has_wikidata_tag:
        single: This feature can't be deleted because it has a Wikidata tag.
        multiple: These features can't be deleted because some have Wikidata tags.
    downgrade:
      title: Downgrade
      description:
        building_address: Remove all non-address and non-building tags.
        building: Remove all non-building tags.
        address: Remove all non-address tags.
      annotation:
        building:
          single: Downgraded a feature to a basic building.
          multiple: "Downgraded {n} features to basic buildings."
        address:
          single: Downgraded a feature to an address.
          multiple: "Downgraded {n} features to addresses."
        multiple: "Downgraded {n} features."
      has_wikidata_tag:
        single: This feature can't be downgraded because it has a Wikidata tag.
        multiple: These features can't be downgraded because some have Wikidata tags.
    add_member:
      annotation: Added a member to a relation.
    delete_member:
      annotation: Removed a member from a relation.
    reorder_members:
      annotation: Reordered a relation's members.
    connect:
      annotation:
        from_vertex:
          to_point: Connected a way to a point.
          to_vertex: Connected a way to another.
          to_line: Connected a way to a line.
          to_area: Connected a way to an area.
          to_adjacent_vertex: Merged adjacent points in a way.
          to_sibling_vertex: Connected a way to itself.
        from_point:
          to_point: Merged a point with another.
          to_vertex: Merged a point with a point in a way.
          to_line: Moved a point to a line.
          to_area: Moved a point to an area.
      relation: These features can't be connected because they have conflicting relation roles.
      restriction: "These features can't be connected because it would damage a \"{relation}\" relation."
    disconnect:
      title: Disconnect
      description: Disconnect these lines/areas from each other.
      line:
        description: Disconnect this line from other features.
      area:
        description: Disconnect this area from other features.
      key: D
      annotation: Disconnected lines/areas.
      too_large:
        single: This can't be disconnected because not enough of it is currently visible.
      not_connected: There aren't enough lines/areas here to disconnect.
      not_downloaded: This can't be disconnected because parts of it have not yet been downloaded.
      connected_to_hidden: This can't be disconnected because it is connected to a hidden feature.
      relation: This can't be disconnected because it connects members of a relation.
    merge:
      title: Merge
      description: Merge these features.
      key: C
      annotation: "Merged {n} features."
      not_eligible: These features can't be merged.
      not_adjacent: These features can't be merged because their endpoints aren't connected.
      restriction: "These features can't be merged because it would damage a \"{relation}\" relation."
      relation: These features can't be merged because they have conflicting relation roles.
      incomplete_relation: These features can't be merged because at least one hasn't been fully downloaded.
      conflicting_tags: These features can't be merged because some of their tags have conflicting values.
      paths_intersect: These features can't be merged because the resulting path would intersect itself.
    move:
      title: Move
      description:
        single: Move this feature to a different location.
        multiple: Move these features to a different location.
      key: M
      annotation:
        point: Moved a point.
        vertex: Moved a node in a way.
        line: Moved a line.
        area: Moved an area.
        multiple: Moved multiple features.
      incomplete_relation:
        single: This feature can't be moved because it hasn't been fully downloaded.
        multiple: These features can't be moved because they haven't been fully downloaded.
      too_large:
        single: This feature can't be moved because not enough of it is currently visible.
        multiple: These features can't be moved because not enough of them are currently visible.
      connected_to_hidden:
        single: This feature can't be moved because it is connected to a hidden feature.
        multiple: These features can't be moved because some are connected to hidden features.
      not_downloaded:
        single: This feature can't be moved because parts of it have not yet been downloaded.
        multiple: These features can't be moved because parts of them have not yet been downloaded.
    reflect:
      title:
        long: Reflect Long
        short: Reflect Short
      description:
        long:
          single: Reflect this feature across its long axis.
          multiple: Reflect these features across their long axis.
        short:
          single: Reflect this feature across its short axis.
          multiple: Reflect these features across their short axis.
      key:
        long: T
        short: Y
      annotation:
        long:
          single: Reflected a feature across its long axis.
          multiple: Reflected multiple features across their long axis.
        short:
          single: Reflected a feature across its short axis.
          multiple: Reflected multiple features across their short axis.
      incomplete_relation:
        single: This feature can't be reflected because it hasn't been fully downloaded.
        multiple: These features can't be reflected because they haven't been fully downloaded.
      too_large:
        single: This feature can't be reflected because not enough of it is currently visible.
        multiple: These features can't be reflected because not enough of them are currently visible.
      connected_to_hidden:
        single: This feature can't be reflected because it is connected to a hidden feature.
        multiple: These features can't be reflected because some are connected to hidden features.
      not_downloaded:
        single: This feature can't be reflected because parts of it have not yet been downloaded.
        multiple: These features can't be reflected because parts of them have not yet been downloaded.
    rotate:
      title: Rotate
      description:
        single: Rotate this feature around its center point.
        multiple: Rotate these features around their center point.
      key: R
      annotation:
        line: Rotated a line.
        area: Rotated an area.
        multiple: Rotated multiple features.
      incomplete_relation:
        single: This feature can't be rotated because it hasn't been fully downloaded.
        multiple: These features can't be rotated because they haven't been fully downloaded.
      too_large:
        single: This feature can't be rotated because not enough of it is currently visible.
        multiple: These features can't be rotated because not enough of them are currently visible.
      connected_to_hidden:
        single: This feature can't be rotated because it is connected to a hidden feature.
        multiple: These features can't be rotated because some are connected to hidden features.
      not_downloaded:
        single: This feature can't be rotated because parts of it have not yet been downloaded.
        multiple: These features can't be rotated because parts of them have not yet been downloaded.
    reverse:
      title: Reverse
      description:
        point: Flip the direction of this point.
        points: Flip the direction of these points.
        line: Make this line go in the opposite direction.
        lines: Make these lines go in the opposite direction.
        features: Flip the directions of these features.
      key: V
      annotation:
        point: Reversed a point.
        points: Reversed multiple points.
        line: Reversed a line.
        lines: Reversed multiple lines.
        features: Reversed multiple features.
    split:
      title: Split
      description:
        line: Split this line into two at this node.
        area: Split the boundary of this area into two.
        multiple: Split the lines/area boundaries at this node into two.
      key: X
      annotation:
        line: Split a line.
        area: Split an area boundary.
        multiple: "Split {n} lines/area boundaries."
      not_eligible: Lines can't be split at their beginning or end.
      multiple_ways: There are too many lines here to split.
      connected_to_hidden: This can't be split because it is connected to a hidden feature.
    restriction:
      annotation:
        create: Added a turn restriction
        delete: Deleted a turn restriction
    extract:
      title: Extract
      key: E
      description:
        vertex:
          single: Extract this point from its parent lines/areas.
        area:
          single: Extract a point from this area.
      annotation:
        single: Extracted a point.
      too_large:
        area:
          single: A point can't be extracted from this area because not enough of it is currently visible.
      restriction:
        vertex:
          single: "This point can't be extracted because it would damage a \"{relation}\" relation."
      connected_to_hidden:
        vertex:
          single: This point can't be extracted because it is connected to a hidden feature.
    cycle_highway_tag:
      title: Cycle Highway Tag
      key: C
      description: Shortcut to cycle selected highway through several different tags.
      annotation: Changed highway tag of selected way.
      restriction: This operation is only permitted for highways and untagged lines.
  restriction:
    controls:
      distance: Distance
      distance_up_to: "Up to {distance}"
      via: Via
      via_node_only: "Node only"
      via_up_to_one: "Up to 1 way"
      via_up_to_two: "Up to 2 ways"
    help:
      indirect: "(indirect)"
      turn:
        no_left_turn: "NO Left Turn {indirect}"
        no_right_turn: "NO Right Turn {indirect}"
        no_u_turn: "NO U-Turn {indirect}"
        no_straight_on: "NO Straight On {indirect}"
        only_left_turn: "ONLY Left Turn {indirect}"
        only_right_turn: "ONLY Right Turn {indirect}"
        only_u_turn: "ONLY U-Turn {indirect}"
        only_straight_on: "ONLY Straight On {indirect}"
        allowed_left_turn: "Left Turn Allowed {indirect}"
        allowed_right_turn: "Right Turn Allowed {indirect}"
        allowed_u_turn: "U-Turn Allowed {indirect}"
        allowed_straight_on: "Straight On Allowed {indirect}"
      from: FROM
      via: VIA
      to: TO
      from_name: "{from} {fromName}"
      from_name_to_name: "{from} {fromName} {to} {toName}"
      via_names: "{via} {viaNames}"
      select_from: "Click to select a {from} segment"
      select_from_name: "Click to select {from} {fromName}"
      toggle: "Click for \"{turn}\""
  undo:
    tooltip: "Undo: {action}"
    nothing: Nothing to undo.
  redo:
    tooltip: "Redo: {action}"
    nothing: Nothing to redo.
  tooltip_keyhint: "Shortcut:"
  browser_notice: "This editor is supported in Firefox, Chrome, Safari, Opera, and Internet Explorer 11 and above. Please upgrade your browser or use Potlatch 2 to edit the map."
  translate:
    translate: Translate
    localized_translation_label: Multilingual Name
    localized_translation_language: Choose language
    localized_translation_name: Name
    language_and_code: "{language} ({code})"
  zoom_in_edit: Zoom in to edit
  login: Log In
  logout: Log Out
  loading_auth: "Connecting to OpenStreetMap..."
  report_a_bug: Report a bug
  help_translate: Help translate
  sidebar:
    key: '`'
    tooltip: Toggle the sidebar.
  feature_info:
    hidden_warning: "{count} hidden features"
    hidden_details: "These features are currently hidden: {details}"
<<<<<<< HEAD
  fb_feature_license: Facebook's Map With AI License
  fb_feature_picker:
    prompt: How would you like to proceed with this selected feature?
    option_accept:
      label: Use This Feature
      description: Does this look like an accurate feature? Select this to start editing it so that you can connect, tag, and save it to OpenStreetMap. 👍
      annotation: Added a Map With AI feature.
      tooltip: Add this feature to the map to begin editing.
      disabled: To help improve OSM data quality, we only allow {n} AI features to be added in each mapping session. Please try to fix issues on your edits so far. You will be able to add more AI features after saving.
      disabled_flash: To help improve OSM data quality, we only allow {n} AI Features to be added in each mapping session.
      key: A
    option_reject:
      label: Remove This Feature
      description: Removing this feature helps us improve our machine learning. If you are unsure whether or not this is an accurate feature, feel free to leave it as is, nothing will be saved or lost. 👍
      annotation: Removed a Map With AI feature.
      tooltip: Remove this feature from the map.
      key: D
  status:
    error: Unable to connect to API.
    offline: The API is offline. Please try editing later.
    readonly: The API is read-only. You will need to wait to save your changes.
    rateLimit: The API is limiting anonymous connections.  You can fix this by logging in.
=======
  osm_api_status:
    message:
      error: Unable to reach the OpenStreetMap API. Your edits are safe locally. Check your network connection.
      offline: The OpenStreetMap API is offline. Your edits are safe locally. Please come back later.
      readonly: The OpenStreetMap API is currently read-only. You can continue editing, but must wait to save your changes.
      rateLimit: The OpenStreetMap API is limiting anonymous connections. You can fix this by logging in.
    retry: Retry
>>>>>>> 2ad8ba3d
  commit:
    title: Upload to OpenStreetMap
    upload_explanation: "The changes you upload will be visible on all maps that use OpenStreetMap data."
    upload_explanation_with_user: "The changes you upload as {user} will be visible on all maps that use OpenStreetMap data."
    request_review: "I would like someone to review my edits."
    save: Upload
    cancel: Cancel
    changes: "{count} Changes"
    download_changes: Download osmChange file
    errors: Errors
    warnings: Warnings
    modified: Modified
    deleted: Deleted
    created: Created
    outstanding_errors_message: "Please resolve all errors first. {count} remaining."
    comment_needed_message: Please add a changeset comment first.
    about_changeset_comments: About changeset comments
    about_changeset_comments_link: //wiki.openstreetmap.org/wiki/Good_changeset_comments
    google_warning: "You mentioned Google in this comment: remember that copying from Google Maps is strictly forbidden."
    google_warning_link: https://www.openstreetmap.org/copyright
  contributors:
    list: "Edits by {users}"
    truncated_list: "Edits by {users} and {count} others"
  info_panels:
    key: I
    background:
      key: B
      title: Background
      zoom: Zoom
      vintage: Vintage
      source: Source
      description: Description
      resolution: Resolution
      accuracy: Accuracy
      unknown: Unknown
      show_tiles: Show Tiles
      hide_tiles: Hide Tiles
      show_vintage: Show Vintage
      hide_vintage: Hide Vintage
    history:
      key: H
      title: History
      selected: "{n} selected"
      no_history: "No History (New Feature)"
      version: Version
      last_edit: Last Edit
      edited_by: Edited By
      changeset: Changeset
      unknown: Unknown
      link_text: History on openstreetmap.org
      note_no_history: "No History (New Note)"
      note_comments: Comments
      note_created_date: Created Date
      note_created_user: Created By
      note_link_text: Note on openstreetmap.org
    location:
      key: L
      title: Location
      unknown_location: Unknown Location
    measurement:
      key: M
      title: Measurement
      selected: "{n} selected"
      geometry: Geometry
      closed_line: closed line
      closed_area: closed area
      center: Center
      perimeter: Perimeter
      length: Length
      area: Area
      centroid: Centroid
      location: Location
      metric: Metric
      imperial: Imperial
      node_count: Number of nodes
  geometry:
    point: point
    vertex: vertex
    line: line
    area: area
    relation: relation
    note: note
  geocoder:
    search: Search worldwide...
    no_results_worldwide: No results found
  geolocate:
    title: Show My Location
    locating: "Locating, please wait..."
  inspector:
    zoom_to:
      key: Z
      title: Zoom to this
      tooltip_feature: "Center and zoom the map to focus on this feature."
      tooltip_note: "Center and zoom the map to focus on this note."
      tooltip_data: "Center and zoom the map to focus on this data."
      tooltip_issue: "Center and zoom the map to focus on this issue."
    show_more: Show More
    view_on_osm: View on openstreetmap.org
    view_on_keepRight: View on keepright.at
    all_fields: All fields
    all_tags: All tags
    all_members: All members
    all_relations: All relations
    add_to_relation: Add to a relation
    new_relation: New relation...
    choose_relation: Choose a parent relation
    role: Role
    choose: Select feature type
    results: "{n} results for {search}"
    no_documentation_key: "There is no documentation available."
    edit_reference: "edit/translate"
    wiki_reference: View documentation
    wiki_en_reference: View documentation in English
    hidden_preset:
      manual: "{features} are hidden. Enable them in the Map Data pane."
      zoom: "{features} are hidden. Zoom in to enable them."
    back_tooltip: Change feature
    remove: Remove
    search: Search
    multiselect: Selected features
    unknown: Unknown
    incomplete: <not downloaded>
    feature_list: Search features
    edit: Edit feature
    check:
      "yes": "Yes"
      "no": "No"
      reverser: "Change Direction"
    radio:
      structure:
        type: Type
        default: Default
        layer: Layer
    add: Add
    none: None
    node: Node
    way: Way
    relation: Relation
    location: Location
    add_fields: "Add field:"
    lock:
      suggestion: 'The "{label}" field is locked because there is a Wikidata tag. You can delete it or edit the tags in the "All tags" section.'
  background:
    title: Background
    description: Background settings
    key: B
    backgrounds: Backgrounds
    none: None
    best_imagery: Best known imagery source for this location
    switch: Switch back to this background
    custom: Custom
    overlays: Overlays
    grid:
      grids: Grids
      no_grid: No Grid
      n_by_n: "{num} by {num} Grid"
    imagery_source_faq: Imagery Info / Report a Problem
    imagery_problem_faq: Report an Imagery Problem
    reset: reset
    reset_all: Reset All
    display_options: Display Options
    brightness: Brightness
    contrast: Contrast
    saturation: Saturation
    sharpness: Sharpness
    minimap:
      description: Show Minimap
      tooltip: Show a zoomed out map to help locate the area currently displayed.
      key: '/'
    panel:
      description: Show Detail Panel
      tooltip: Show advanced background information.
    fix_misalignment: Adjust imagery offset
    offset: "Drag anywhere in the gray area below to adjust the imagery offset, or enter the offset values in meters."
  map_data:
    title: Map Data
    description: Map Data
    key: F
    data_layers: Data Layers
    layers:
      osm:
        tooltip: Map data from OpenStreetMap
        title: OpenStreetMap data
        key: U
      notes:
        tooltip: Note data from OpenStreetMap
        title: OpenStreetMap notes
      keepRight:
        tooltip: Automatically detected map issues from keepright.at
        title: KeepRight Issues
      improveOSM:
        tooltip: Missing data automatically detected by improveosm.org
        title: ImproveOSM Issues
      custom:
        tooltip: "Drag and drop a data file onto the page, or click the button to setup"
        title: Custom Map Data
        zoom: Zoom to data
      'ai-features':
        tooltip: Features from Facebook's Map With AI
        title: Map With AI Feature Layer
        key: R
    fill_area: Fill Areas
    style_options: Style Options
    highlight_edits:
      key: G
    map_features: Map Features
    autohidden: "These features have been automatically hidden because too many would be shown on the screen.  You can zoom in to edit them."
    osmhidden: "These features have been automatically hidden because the OpenStreetMap layer is hidden."
  visual_diff:
    highlight_edits:
      description: Highlight Changes
      tooltip: Outline edited features
  photo_overlays:
    title: Photo Overlays
    traffic_signs:
      title: Traffic Signs
    photo_type:
      flat:
        title: "Flat Photos"
        tooltip: "Traditional photos"
      panoramic:
        title: "Panoramic Photos"
        tooltip: "360° photos"
  feature:
    points:
      description: Points
      tooltip: "Points of Interest"
    traffic_roads:
      description: Traffic Roads
      tooltip: "Highways, Streets, etc."
    service_roads:
      description: Service Roads
      tooltip: "Service Roads, Parking Aisles, Tracks, etc."
    paths:
      description: Paths
      tooltip: "Sidewalks, Foot Paths, Cycle Paths, etc."
    buildings:
      description: Buildings
      tooltip: "Buildings, Shelters, Garages, etc."
    building_parts:
      description: Building Parts
      tooltip: "3D Building and Roof Components"
    indoor:
      description: Indoor Features
      tooltip: "Rooms, Corridors, Stairwells, etc."
    landuse:
      description: Landuse Features
      tooltip: "Forests, Farmland, Parks, Residential, Commercial, etc."
    boundaries:
      description: Boundaries
      tooltip: "Administrative Boundaries"
    water:
      description: Water Features
      tooltip: "Rivers, Lakes, Ponds, Basins, etc."
    rail:
      description: Rail Features
      tooltip: "Railways"
    pistes:
      description: Pistes
      tooltip: "Ski Slopes, Sled Runs, Ice Skating Trails, etc."
    aerialways:
      description: Aerial Features
      tooltip: "Chair Lifts, Gondolas, Zip Lines, etc."
    power:
      description: Power Features
      tooltip: "Power Lines, Power Plants, Substations, etc."
    past_future:
      description: Past/Future Features
      tooltip: "Proposed, Construction, Abandoned, Demolished, etc."
    others:
      description: Other Features
      tooltip: "Everything Else"
  area_fill:
    wireframe:
      description: No Fill (Wireframe)
      tooltip: "Enabling wireframe mode makes it easy to see the background imagery."
      key: W
    partial:
      description: Partial Fill
      tooltip: "Areas are drawn with fill only around their inner edges. (Recommended for beginner mappers)"
    full:
      description: Full Fill
      tooltip: "Areas are drawn fully filled."
  settings:
    custom_background:
      tooltip: Edit custom background
      header: Custom Background Settings
      instructions: "Enter a tile URL template. Valid tokens are:\n   {zoom} or {z}, {x}, {y} for Z/X/Y tile scheme\n   {-y} or {ty} for flipped TMS-style Y coordinates\n   {u} for quadtile scheme\n   {switch:a,b,c} for DNS server multiplexing\n\nExample:\n{example}"
      template:
        placeholder: Enter a url template
    custom_data:
      tooltip: Edit custom data layer
      header: Custom Map Data Settings
      file:
        instructions: "Choose a local data file. Supported types are:\n   .gpx, .kml, .geojson, .json"
        label: "Browse files"
      or: "Or"
      url:
        instructions: "Enter a data file URL or vector tile URL template. Valid tokens are:\n   {zoom} or {z}, {x}, {y} for Z/X/Y tile scheme"
        placeholder: Enter a url
  preferences:
    title: Preferences
    description: Preferences
    key: P
    privacy:
      title: Privacy
      privacy_link: View the iD privacy policy
      third_party_icons:
        description: Show Third Party Icons
        tooltip: Uncheck this box to avoid loading icons from third party sites such as Wikimedia Commons, Facebook, or Twitter.
  restore:
    heading: You have unsaved changes
    description: "Do you wish to restore unsaved changes from a previous editing session?"
    restore: Restore my changes
    reset: Discard my changes
  save:
    title: Save
    help: "Review your changes and upload them to OpenStreetMap, making them visible to other users."
    no_changes: No changes to save.
    error: Errors occurred while trying to save
    status_code: "Server returned status code {code}"
    unknown_error_details: "Please ensure you are connected to the internet."
    uploading: Uploading changes to OpenStreetMap...
    conflict_progress: "Checking for conflicts: {num} of {total}"
    unsaved_changes: You have unsaved changes
    conflict:
      header: Resolve conflicting edits
      count: 'Conflict {num} of {total}'
      previous: '< Previous'
      next: 'Next >'
      keep_local: Keep mine
      keep_remote: Use theirs
      restore: Restore
      delete: Leave Deleted
      download_changes: Or download osmChange file
      done: "All conflicts resolved!"
      help: |
        Another user changed some of the same map features you changed.
        Click on each feature below for more details about the conflict, and choose whether to keep
        your changes or the other user's changes.
  download_osc:
    title: Download
    help: "Download current changes to the map in an osc file."
    no_changes: No changes to download.
  merge_remote_changes:
    conflict:
      deleted: 'This feature has been deleted by {user}.'
      location: 'This feature was moved by both you and {user}.'
      nodelist: 'Nodes were changed by both you and {user}.'
      memberlist: 'Relation members were changed by both you and {user}.'
      tags: 'You changed the <b>{tag}</b> tag to "{local}" and {user} changed it to "{remote}".'
  success:
    just_edited: "You just edited OpenStreetMap!"
    thank_you: "Thank you for improving the map."
    thank_you_location: "Thank you for improving the map around {where}."
    thank_you_where:
      format: "{place}{separator}{region}"
      separator: ", "
    help_html: Your changes should appear on OpenStreetMap within a few minutes. It may take longer for maps elsewhere to receive updates.
    help_link_text: Details
    help_link_url: "https://wiki.openstreetmap.org/wiki/FAQ#I_have_just_made_some_changes_to_the_map._How_do_I_get_to_see_my_changes.3F"
    view_on_osm: "View Changes on OSM"
    changeset_id: "Your changeset #: {changeset_id}"
    like_osm: "Like OpenStreetMap? Connect with others:"
    more: More
    events: Events
    languages: "Languages: {languages}"
    missing: "Is something missing from this list?"
    tell_us: "Tell us!"
  confirm:
    okay: "OK"
    cancel: "Cancel"
  splash:
    welcome: Welcome to the iD OpenStreetMap editor
    text: "iD is a friendly but powerful tool for contributing to the world's best free world map. This is version {version}. For more information see {website} and report bugs at {github}."
    privacy_update: "Our privacy policy has recently been updated."
    privacy: "{updateMessage} By using this software, you agree to do so in accordance with the iD privacy policy, which can be found {here}."
    walkthrough: "Start the Walkthrough"
    start: "Edit now"
  source_switch:
    live: live
    lose_changes: "You have unsaved changes. Switching the map server will discard them. Are you sure you want to switch servers?"
    dev: dev
  rapidsplash:
    welcome: Introducing AI-assisted mapping!
    text: "Select the {rapidicon} option to start the RapiD walkthrough. If you're new to OSM and haven't mapped before, select the first {walkthrough} option. Finally, click the last {edit} option if you want to get straight to mapping. You can always access the walkthrough later from the help menu."
    walkthrough: "Start the whole walkthrough"
    skip_to_rapid: "Learn about RapiD!"
    start: "No thanks, just start mapping"
  rapid_first_edit:
    nice: You just added your first {rapidicon} AI-Assisted feature, nice.
    text: You'll need an OpenStreetMap account to save your work. Would you like to log in with OSM now or keep exploring?
    exploring: "I'm just exploring"
    login_with_osm: "Log in with OSM"
  rapid_feature_toggle:
    toggle_all: Toggle all {rapidicon} features
    roads: Roads
    roads_provided_by: provided by Facebook
    roads_license: "[license](https://mapwith.ai/doc/license/MapWithAILicense.pdf)"
    buildings: Buildings 
    buildings_provided_by: provided by Microsoft
    buildings_license: "[license](https://opendatacommons.org/licenses/odbl/index.html)"
  version:
    whats_new: "What's new in RapiD {version}"
  tag_reference:
    description: Description
    on_wiki: "{tag} on wiki.osm.org"
    used_with: "used with {type}"
  zoom:
    in: Zoom in
    out: Zoom out
  cannot_zoom: "Cannot zoom out further in current mode."
  full_screen: Toggle Full Screen
  QA:
    improveOSM:
      title: ImproveOSM Detection
      geometry_types:
        path: paths
        parking: parking
        road: roads
        both: roads and parking
      directions:
        east: east
        north: north
        northeast: northeast
        northwest: northwest
        south: south
        southeast: southeast
        southwest: southwest
        west: west
      error_types:
        ow:
          title: Missing One-way
          description: 'Along this section of {highway}, {percentage}% of {num_trips} recorded trips travel from {from_node} to {to_node}. There may be missing a "oneway" tag.'
        mr:
          title: Missing Geometry
          description: '{num_trips} recorded trips in this area suggest there may be unmapped {geometry_type} here.'
          description_alt: 'Data from a 3rd party suggests there may be unmapped {geometry_type} here.'
        tr:
          title: Missing Turn Restriction
          description: '{num_passed} of {num_trips} recorded trips (travelling {travel_direction}) make a turn from {from_way} to {to_way} at {junction}. There may be a missing "{turn_restriction}" restriction.'
    keepRight:
      title: KeepRight Error
      detail_title: Error
      detail_description: Description
      comment: Comment
      comment_placeholder: Enter a comment to share with other users.
      close: Close (Error Fixed)
      ignore: Ignore (Not an Error)
      save_comment: Save Comment
      close_comment: Close and Comment
      ignore_comment: Ignore and Comment
      error_parts:
        this_node: 'this node'
        this_way: 'this way'
        this_relation: 'this relation'
        this_oneway: 'this oneway'
        this_highway: 'this highway'
        this_railway: 'this railway'
        this_waterway: 'this waterway'
        this_cycleway: 'this cycleway'
        this_cycleway_footpath: 'this cycleway/footpath'
        this_riverbank: 'this riverbank'
        this_crossing: 'this crossing'
        this_railway_crossing: 'this railway crossing'
        this_bridge: 'this bridge'
        this_tunnel: 'this tunnel'
        this_boundary: 'this boundary'
        this_turn_restriction: 'this turn restriction'
        this_roundabout: 'this roundabout'
        this_mini_roundabout: 'this mini-roundabout'
        this_track: 'this track'
        this_feature: 'this feature'
        highway: 'highway'
        railway: 'railway'
        waterway: 'waterway'
        cycleway: 'cycleway'
        cycleway_footpath: 'cycleway/footpath'
        riverbank: 'riverbank'
        place_of_worship: 'place of worship'
        pub: 'pub'
        restaurant: 'restaurant'
        school: 'school'
        university: 'university'
        hospital: 'hospital'
        library: 'library'
        theatre: 'theatre'
        courthouse: 'courthouse'
        bank: 'bank'
        cinema: 'cinema'
        pharmacy: 'pharmacy'
        cafe: 'cafe'
        fast_food: 'fast food'
        fuel: 'fuel'
        from: 'from'
        to: 'to'
        left_hand: 'left-hand'
        right_hand: 'right-hand'
      errorTypes:
        20:
          title: 'Multiple nodes on the same spot'
          description: 'There is more than one node in this spot. Node IDs: {var1}.'
        30:
          title: 'Non-closed area'
          description: '{var1} is tagged with "{var2}" and should be a closed loop.'
        40:
          title: 'Impossible oneway'
          description: 'The first node {var1} of {var2} is not connected to any other way.'
        41:
          description: 'The last node {var1} of {var2} is not connected to any other way.'
        42:
          description: 'You cannot reach {var1} because all ways leading from it are oneway.'
        43:
          description: 'You cannot escape from {var1} because all ways leading to it are oneway.'
        50:
          title: 'Almost junction'
          description: '{var1} is very close but not connected to way {var2}.'
        60:
          title: 'Deprecated tag'
          description: '{var1} uses deprecated tag "{var2}". Please use "{var3}" instead.'
        70:
          title: 'Missing tag'
          description: '{var1} has an empty tag: "{var2}".'
        71:
          description: '{var1} has no tags.'
        72:
          description: '{var1} is not member of any way and doesn''t have any tags.'
        73:
          description: '{var1} has a "{var2}" tag but no "highway" tag.'
        74:
          description: '{var1} has an empty tag: "{var2}".'
        75:
          description: '{var1} has a name "{var2}" but no other tags.'
        90:
          title: 'Motorway without ref tag'
          description: '{var1} is tagged as a motorway and therefore needs a "ref", "nat_ref", or "int_ref" tag.'
        100:
          title: 'Place of worship without religion'
          description: '{var1} is tagged as a place of worship and therefore needs a religion tag.'
        110:
          title: 'Point of interest without name'
          description: '{var1} is tagged as a "{var2}" and therefore needs a name tag.'
        120:
          title: 'Way without nodes'
          description: '{var1} has just one single node.'
        130:
          title: 'Disconnected way'
          description: '{var1} is not connected to the rest of the map.'
        150:
          title: 'Railway crossing without tag'
          description: '{var1} of a highway and a railway needs to be tagged as "railway=crossing" or "railway=level_crossing".'
        160:
          title: 'Railway layer conflict'
          description: 'There are ways in different layers (e.g. tunnel or bridge) meeting at {var1}.'
        170:
          title: 'FIXME tagged item'
          description: '{var1} has a FIXME tag: {var2}'
        180:
          title: 'Relation without type'
          description: '{var1} is missing a "type" tag.'
        190:
          title: 'Intersection without junction'
          description: '{var1} intersects the {var2} {var3} but there is no junction node, bridge, or tunnel.'
        200:
          title: 'Overlapping ways'
          description: '{var1} overlaps the {var2} {var3}.'
        210:
          title: 'Self-intersecting way'
          description: 'There is an unspecified issue with self intersecting ways.'
        211:
          description: '{var1} contains more than one node multiple times. Nodes are {var2}. This may or may not be an error.'
        212:
          description: '{var1} has only two different nodes and contains one of them more than once.'
        220:
          title: 'Misspelled tag'
          description: '{var1} is tagged "{var2}" where "{var3}" looks like "{var4}".'
        221:
          description: '{var1} has a suspicious tag "{var2}".'
        230:
          title: 'Layer conflict'
          description: '{var1} is a junction of ways on different layers.'
        231:
          description: '{var1} is a junction of ways on different layers: {var2}.'
          layer: '(layer: {layer})'
        232:
          description: '{var1} is tagged with "layer={var2}". This need not be an error but it looks strange.'
        270:
          title: 'Unusual motorway connection'
          description: '{var1} is a junction of a motorway and a highway other than "motorway", "motorway_link", "trunk", "rest_area", or "construction". Connection to "service" or "unclassified" is only valid if it has "access=no/private", or it leads to a motorway service area, or if it is a "service=parking_aisle".'
        280:
          title: 'Boundary issue'
          description: 'There is an unspecified issue with this boundary.'
        281:
          title: 'Boundary missing name'
          description: '{var1} has no name.'
        282:
          title: 'Boundary missing admin level'
          description: 'The boundary of {var1} has no valid numeric admin_level. Please do not mix admin levels (e.g. "6;7"). Always tag the lowest admin_level of all boundaries.'
        283:
          title: 'Boundary not a closed loop'
          description: 'The boundary of {var1} is not a closed loop.'
        284:
          title: 'Boundary is split'
          description: 'The boundary of {var1} splits here.'
        285:
          title: 'Boundary admin_level too high'
          description: '{var1} has "admin_level={var2}" but belongs to a relation with lower "admin_level" (e.g. higher priority); it should have the lowest "admin_level" of all relations.'
        290:
          title: 'Restriction issue'
          description: 'There is an unspecified issue with this restriction.'
        291:
          title: 'Restriction missing type'
          description: '{var1} has an unrecognized restriction type.'
        292:
          title: 'Restriction missing "from" way'
          description: '{var1} has {var2} "from" members, but it should have 1.'
        293:
          title: 'Restriction missing "to" way'
          description: '{var1} has {var2} "to" members, but it should have 1.'
        294:
          title: 'Restriction "from" or "to" is not a way'
          description: '{var1} has "from" or "to" members which should be ways. {var2}.'
        295:
          title: 'Restriction "via" is not an endpoint'
          description: '{var1} has a "via" (node {var2}) which is not the first or the last member of "{var3}" (way {var4}).'
        296:
          title: 'Unusual restriction angle'
          description: '{var1} has a restriction type "{var2}" but the angle is {var3} degrees. Maybe the restriction type is not appropriate?'
        297:
          title: 'Wrong direction of "to" way'
          description: '{var1} does not match the direction of "to" way {var2}.'
        298:
          title: 'Redundant restriction - oneway'
          description: '{var1} may be redundant. Entry already prohibited by "oneway" tag on {var2}.'
        300:
          title: 'Missing maxspeed'
          description: '{var1} is missing a "maxspeed" tag and is tagged as motorway, trunk, primary, or secondary.'
        310:
          title: 'Roundabout issue'
          description: 'There is an unspecified issue with this roundabout.'
        311:
          title: 'Roundabout not closed loop'
          description: '{var1} is part of a roundabout but is not closed-loop. (Split carriageways approaching a roundabout should not be tagged as roundabout).'
        312:
          title: 'Roundabout wrong direction'
          description: 'If {var1} is in a country with {var2} traffic then its orientation goes the wrong way around.'
        313:
          title: 'Roundabout weakly connected'
          description: '{var1} has only {var2} other road(s) connected. Roundabouts typically have 3 or more.'
        320:
          title: 'Improper link connection'
          description: '{var1} is tagged as "{var2}" but doesn''t have a connection to any other "{var3}" or "{var4}".'
        350:
          title: 'Improper bridge tag'
          description: '{var1} doesn''t have a tag in common with its surrounding ways that shows the purpose of this bridge. There should be one of these tags: {var2}.'
        360:
          title: 'Missing local name tag'
          description: 'It would be nice if {var1} had a local name tag "name:XX={var2}" where XX shows the language of its common name "{var2}".'
        370:
          title: 'Doubled places'
          description: '{var1} has tags in common with the surrounding way {var2} {var3} and seems to be redundant.'
          including_the_name: "(including the name {name})"
        380:
          title: 'Non-physical use of sport tag'
          description: '{var1} is tagged "{var2}" but has no physical tag (e.g. "leisure", "building", "amenity", or "highway").'
        390:
          title: 'Missing tracktype'
          description: '{var1} doesn''t have a "tracktype" tag.'
        400:
          title: 'Geometry issue'
          description: 'There is an unspecified issue with the geometry here.'
        401:
          title: 'Missing turn restriction'
          description: 'Ways {var1} and {var2} join in a very sharp angle here and there is no oneway tag or turn restriction that prevents turning.'
        402:
          title: 'Impossible angle'
          description: '{var1} bends in a very sharp angle here.'
        410:
          title: 'Website issue'
          description: 'There is an unspecified issue with a contact website or URL.'
        411:
          description: '{var1} may have an outdated URL: {var2} returned HTTP status code {var3}.'
        412:
          description: '{var1} may have an outdated URL: {var2} contained suspicious text "{var3}".'
        413:
          description: '{var1} may have an outdated URL: {var2} did not contain keywords "{var3}".'
  streetside:
    tooltip: "Streetside photos from Microsoft"
    title: "Bing Streetside"
    report: Report a privacy concern with this image
    view_on_bing: "View on Bing Maps"
    hires: "High resolution"
  mapillary_images:
    tooltip: "Street-level photos from Mapillary"
  mapillary_map_features:
    title: "Map Features"
    tooltip: "Map features from Mapillary"
    request_data: "Request Data"
    construction:
      flat:
        crosswalk_plain: plain crosswalk
    marking:
      discrete:
        crosswalk_zebra: zebra crosswalk
    object:
      banner: banner
      bench: bench
      bike_rack: bike rack
      billboard: billboard
      catch_basin: catch basin
      cctv_camera: CCTV camera
      fire_hydrant: fire hydrant
      mailbox: mailbox
      manhole: manhole
      phone_booth: phone booth
      sign:
        advertisement: advertisement
        information: information sign
        store: shop sign
      street_light: street light
      support:
        utility_pole: utility pole
      traffic_cone: traffic cone
      traffic_light:
        cyclists: cyclist traffic light
        general_horizontal: horizontal traffic light
        general_single: single traffic light
        general_upright: vertical traffic light
        other: traffic light
        pedestrians: pedestrian traffic light
      trash_can: trash can
  mapillary:
    title: Mapillary
    signs:
      tooltip: "Traffic signs from Mapillary"
    view_on_mapillary: "View this image on Mapillary"
  openstreetcam_images:
    tooltip: "Street-level photos from OpenStreetCam"
  openstreetcam:
    title: OpenStreetCam
    view_on_openstreetcam: "View this image on OpenStreetCam"
  note:
    note: Note
    title: Edit note
    anonymous: anonymous
    closed: "(Closed)"
    commentTitle: Comments
    status:
      opened: "opened {when}"
      reopened: "reopened {when}"
      commented: "commented {when}"
      closed: "closed {when}"
    newComment: New Comment
    inputPlaceholder: Enter a comment to share with other users.
    close: Close Note
    open: Reopen Note
    comment: Comment
    close_comment: Close and Comment
    open_comment: Reopen and Comment
    report: Report
    new: New Note
    newDescription: "Describe the issue."
    save: Save Note
    login: You must log in to change or comment on this note.
    upload_explanation: "Your comments will be publicly visible to all OpenStreetMap users."
    upload_explanation_with_user: "Your comments as {user} will be publicly visible to all OpenStreetMap users."
  help:
    title: Help
    key: H
    help:
      title: Help
      welcome: "Welcome to the RapiD editor for [OpenStreetMap](https://www.openstreetmap.org/). RapiD is an enhanced version of the [iD editor](https://github.com/openstreetmap/iD). With this editor you can update OpenStreetMap right from your web browser."
      open_data_h: "Open Data"
      open_data: "Edits that you make on this map will be visible to everyone who uses OpenStreetMap. Your edits can be based on personal knowledge, on-the-ground surveying, or imagery collected from aerial or street level photos. Copying from commercial sources, like Google Maps, [is strictly forbidden](https://www.openstreetmap.org/copyright)."
      before_start_h: "Before you start"
      before_start: "You should be familiar with OpenStreetMap and this editor before you start editing. RapiD contains a walkthrough to teach you the basics of editing OpenStreetMap. Click \"Start the Walkthrough\" on this screen to take the tutorial - it takes only about 15 minutes."
      open_source_h: "Open Source"
      open_source: "The RapiD editor is a collaborative open source project, and you are using version {version} now. The source code is available [on GitHub](https://github.com/facebookincubator/RapiD)."
      open_source_help: "You can help RapiD (and iD) by [translating](https://github.com/openstreetmap/iD/blob/master/CONTRIBUTING.md#translating) or [reporting bugs](https://github.com/facebookincubator/RapiD/issues)."
    overview:
      title: Overview
      navigation_h: "Navigation"
      navigation_drag: "You can drag the map by pressing and holding down the {leftclick} left mouse button and moving the mouse around. You can also use the `↓`, `↑`, `←`, `→` arrow keys on your keyboard."
      navigation_zoom: "You can zoom in or out by scrolling with the mouse wheel or trackpad, or by clicking the {plus} / {minus} buttons along the side of the map. You can also use the `+`, `-` keys on your keyboard."
      features_h: "Map Features"
      features: "We use the word *features* to describe things that appear on the map, such as roads, buildings, or points of interest. Anything in the real world can be mapped as a feature on OpenStreetMap. Map features are represented on the map using *points*, *lines*, or *areas*."
      nodes_ways: "In OpenStreetMap, points are sometimes called *nodes*, and lines and areas are sometimes called *ways*."
    editing:
      title: "Editing & Saving"
      select_h: "Select"
      select_left_click: "{leftclick} Left-click on a feature to select it. This will highlight it with a pulsing glow, and the sidebar will display details about that feature, such as its name or address."
      select_right_click: "{rightclick} Right-click on a feature to display the editing menu, which shows the commands that are available, such as rotating, moving, and deleting."
      multiselect_h: "Multiselect"
      multiselect_shift_click: "`{shift}`+{leftclick} left-click to select several features together.  This makes it easier to move or delete multiple items."
      multiselect_lasso: "Another way to select multiple features is to hold down the `{shift}` key, then press and hold down the {leftclick} left mouse button and drag the mouse to draw a selection lasso. All of the points inside the lasso area will be selected."
      undo_redo_h: "Undo & Redo"
      undo_redo: "Your edits are stored locally in your browser until you choose to save them to the OpenStreetMap server. You can undo edits by clicking the {undo} **Undo** button, and redo them by clicking the {redo} **Redo** button."
      save_h: "Save"
      save: "Click {save} **Save** to finish your edits and send them to OpenStreetMap. You should remember to save your work frequently!"
      save_validation: "On the save screen, you'll have a chance to review what you've done. RapiD will also perform some basic checks for missing data and may offer helpful suggestions and warnings if something doesn't seem right."
      upload_h: "Upload"
      upload: "Before uploading your changes you must enter a [changeset comment](https://wiki.openstreetmap.org/wiki/Good_changeset_comments). Then click **Upload** to send your changes to OpenStreetMap, where they will be merged into the map and publicly visible to everyone."
      backups_h: "Automatic Backups"
      backups: "If you can't finish your edits in one sitting, for example if your computer crashes or you close the browser tab, your edits are still saved in your browser's storage. You can come back later (on the same browser and computer), and RapiD will offer to restore your work."
      keyboard_h: "Keyboard Shortcuts"
      keyboard: "You can view a list of keyboard shortcuts by pressing the `?` key."
    feature_editor:
      title: Feature Editor
      intro: "The *feature editor* appears alongside the map, and allows you to see and edit all of the information for the selected feature."
      definitions: "The top section displays the feature's type. The middle section contains *fields* showing the feature's attributes, such as its name or address."
      type_h: "Feature Type"
      type: "You can click on the feature type to change the feature to a different type. Everything that exists in the real world can be added to OpenStreetMap, so there are thousands of feature types to choose from."
      type_picker: "The type picker displays the most common feature types, such as parks, hospitals, restaurants, roads, and buildings. You can search for anything by typing what you're looking for in the search box. You can also click the {inspect} **Info** icon next to the feature type to learn more about it."
      fields_h: "Fields"
      fields_all_fields: "The \"All fields\" section contains all of the feature's details that you may edit. In OpenStreetMap, all of the fields are optional, and it's OK to leave a field blank if you are unsure."
      fields_example: "Each feature type will display different fields. For example, a road may display fields for its surface and speed limit, but a restaurant may display fields for the type of food it serves and the hours it is open."
      fields_add_field: "You can also click the \"Add field\" dropdown to add more fields, such as a description, Wikipedia link, wheelchair access, and more."
      tags_h: "Tags"
      tags_all_tags: "Below the fields section, you can expand the \"All tags\" section to edit any of the OpenStreetMap *tags* for the selected feature. Each tag consists of a *key* and *value*, data elements that define all of the features stored in OpenStreetMap."
      tags_resources: "Editing a feature's tags requires intermediate knowledge about OpenStreetMap. You should consult resources like the [OpenStreetMap Wiki](https://wiki.openstreetmap.org/wiki/Main_Page) or [Taginfo](https://taginfo.openstreetmap.org/) to learn more about accepted OpenStreetMap tagging practices."
    points:
      title: Points
      intro: "*Points* can be used to represent features such as shops, restaurants, and monuments. They mark a specific location, and describe what's there."
      add_point_h: "Adding Points"
      add_point: "To add a point, click the {point} **Point** button on the toolbar above the map, or press the shortcut key `1`. This will change the mouse cursor to a cross symbol."
      add_point_finish: "To place the new point on the map, position the mouse cursor where the point should go, then {leftclick} left-click or press `Space`."
      move_point_h: "Moving Points"
      move_point: "To move a point, place the mouse cursor over the point, then press and hold the {leftclick} left mouse button while dragging the point to its new location."
      delete_point_h: "Deleting Points"
      delete_point: "It's OK to delete features that don't exist in the real world. Deleting a feature from OpenStreetMap removes it from the map that everyone uses, so you should make sure a feature is really gone before you delete it."
      delete_point_command: "To delete a point, {rightclick} right-click on the point to select it and show the edit menu, then use the {delete} **Delete** command."
    lines:
      title: Lines
      intro: "*Lines* are used to represent features such as roads, railroads, and rivers. Lines should be drawn down the center of the feature that they represent."
      add_line_h: "Adding Lines"
      add_line: "To add a line, click the {line} **Line** button on the toolbar above the map, or press the shortcut key `2`. This will change the mouse cursor to a cross symbol."
      add_line_draw: "Next, position the mouse cursor where the line should begin and {leftclick} left-click or press `Space` to begin placing nodes along the line. Continue placing more nodes by clicking or pressing `Space`. While drawing, you can zoom in or drag the map in order to add more detail."
      add_line_finish: "To finish a line, press `{return}` or click again on the last node."
      modify_line_h: "Modifying Lines"
      modify_line_dragnode: "Often you'll see lines that aren't shaped correctly, for example a road that does not match up with the background imagery. To adjust the shape of a line, first {leftclick} left-click to select it. All nodes of the line will be drawn as small circles. You can then drag the nodes to better locations."
      modify_line_addnode: "You can also create new nodes along a line either by {leftclick}**x2** double-clicking on the line or by dragging the small triangles at the midpoints between nodes."
      connect_line_h: "Connecting Lines"
      connect_line: "Having roads connected properly is important for the map and essential for providing driving directions."
      connect_line_display: "The connections between roads are drawn with gray circles. The endpoints of a line are drawn with larger white circles if they don't connect to anything."
      connect_line_drag: "To connect a line to another feature, drag one of the line's nodes onto the other feature until both features snap together. Tip: You can hold down the `{alt}` key to prevent nodes from connecting to other features."
      connect_line_tag: "If you know that the connection has traffic lights or crosswalks, you can add them by selecting the connecting node and using the feature editor to select the correct feature's type."
      disconnect_line_h: "Disconnecting Lines"
      disconnect_line_command: "To disconnect a road from another feature, {rightclick} right-click the connecting node and select the {disconnect} **Disconnect** command from the editing menu."
      move_line_h: "Moving Lines"
      move_line_command: "To move an entire line, {rightclick} right-click the line and select the {move} **Move** command from the editing menu. Then move the mouse, and {leftclick} left-click to place the line in a new location."
      move_line_connected: "Lines that are connected to other features will stay connected as you move the line to a new location. RapiD may prevent you from moving a line across another connected line."
      delete_line_h: "Deleting Lines"
      delete_line: "If a line is entirely incorrect, for example a road that doesn't exist in the real world, it's OK to delete it. Be careful when deleting features: the background imagery you are using might be outdated, and a road that looks wrong could simply be newly built."
      delete_line_command: "To delete a line, {rightclick} right-click on the line to select it and show the edit menu, then use the {delete} **Delete** command."
    areas:
      title: Areas
      intro: "*Areas* are used to show the boundaries of features like lakes, buildings, and residential areas. Areas should be traced around the edge of the feature that they represent, for example, around the base of a building."
      point_or_area_h: "Points or Areas?"
      point_or_area: "Many features can be represented as points or areas. You should map buildings and property outlines as areas whenever possible. Place points inside a building area to represent businesses, amenities, and other features located inside the building."
      add_area_h: "Adding Areas"
      add_area_command: "To add an area, click the {area} **Area** button on the toolbar above the map, or press the shortcut key `3`. This will change the mouse cursor to a cross symbol."
      add_area_draw: "Next, position the mouse cursor at one of the corners of the feature and {leftclick} left-click or press `Space` to begin placing nodes around the outer edge of the area. Continue placing more nodes by clicking or pressing `Space`. While drawing, you can zoom in or drag the map in order to add more detail."
      add_area_finish: "To finish an area, press `{return}` or click again on either the first or last node."
      square_area_h: "Square Corners"
      square_area_command: "Many area features like buildings have square corners. To square the corners of an area, {rightclick} right-click the edge of the area and select the {orthogonalize} **Square** command from the editing menu."
      modify_area_h: "Modifying Areas"
      modify_area_dragnode: "Often you'll see areas that aren't shaped correctly, for example a building that does not match up with the background imagery. To adjust the shape of an area, first {leftclick} left-click to select it. All nodes of the area will be drawn as small circles. You can then drag the nodes to better locations."
      modify_area_addnode: "You can also create new nodes along an area either by {leftclick}**x2** double-clicking on the edge of the area or by dragging the small triangles at the midpoints between nodes."
      delete_area_h: "Deleting Areas"
      delete_area: "If an area is entirely incorrect, for example a building that doesn't exist in the real world, it's OK to delete it. Be cautious when deleting features - the background imagery you are using might be outdated, and a building that looks wrong could simply be newly built."
      delete_area_command: "To delete an area, {rightclick} right-click on the area to select it and show the edit menu, then use the {delete} **Delete** command."
    relations:
      title: Relations
      intro: "A *relation* is a special type of feature in OpenStreetMap that groups together other features. The features that belong to a relation are called *members*, and each member can have a *role* in the relation."
      edit_relation_h: "Editing Relations"
      edit_relation: "At the bottom of the feature editor, you can expand the \"All relations\" section to see if the selected feature is a member of any relations. You can then click on the relation to select and edit it."
      edit_relation_add: "To add a feature to a relation, select the feature, then click the {plus} add button in the \"All relations\" section of the feature editor. You can choose from a list of nearby relations, or choose the \"New relation...\" option."
      edit_relation_delete: "You can also click the {delete} **Delete** button to remove the selected feature from the relation. If you remove all of the members from a relation, the relation will be deleted automatically."
      maintain_relation_h: "Maintaining Relations"
      maintain_relation: "For the most part, RapiD will maintain relations automatically as you edit. You should take care when replacing features that might be members of relations. For example if you delete a section of road and draw a new section of road to replace it, you should add the new section to the same relations (routes, turn restrictions, etc.) as the original."
      relation_types_h: "Relation Types"
      multipolygon_h: "Multipolygons"
      multipolygon: "A *multipolygon* relation is a group of one or more *outer* features and one or more inner features. The outer features define the outer edges of the multipolygon, and the inner features define sub-areas or holes cut out from the inside of the multipolygon."
      multipolygon_create: "To create a multipolygon, for example a building with a hole in it, draw the outer edge as an area and the inner edge as a line or different kind of area. Then `{shift}`+{leftclick} left-click to select both features, {rightclick} right-click to show the edit menu, and select the {merge} **Merge** command."
      multipolygon_merge: "Merging several lines or areas will create a new multipolygon relation with all selected areas as members. RapiD will choose the inner and outer roles automatically, based on which features are contained inside other features."
      turn_restriction_h: "Turn restrictions"
      turn_restriction: "A *turn restriction* relation is a group of several road segments in an intersection. Turn restrictions consist of a *from* road, *via* node or roads, and a *to* road."
      turn_restriction_field: "To edit turn restrictions, select a junction node where two or more roads meet. The feature editor will display a special \"Turn Restrictions\" field containing a model of the intersection."
      turn_restriction_editing: "In the \"Turn Restrictions\" field, click to select a \"from\" road, and see whether turns are allowed or restricted to any of the \"to\" roads. You can click on the turn icons to toggle them between allowed and restricted. RapiD will create relations automatically and set the from, via, and to roles based on your choices."
      route_h: "Routes"
      route: "A *route* relation is a group of one or more line features that together form a route network, like a bus route, train route, or highway route."
      route_add: "To add a feature to a route relation, select the feature and scroll down to the \"All relations\" section of the feature editor, then click the {plus} add button to add this feature to a nearby existing relation or a new relation."
      boundary_h: "Boundaries"
      boundary: "A *boundary* relation is a group of one or more line features that together form an administrative boundary."
      boundary_add: "To add a feature to a boundary relation, select the feature and scroll down to the \"All relations\" section of the feature editor, then click the {plus} add button to add this feature to a nearby existing relation or a new relation."
    notes:
      title: Notes
      intro: "*Notes* are used to alert other users that a feature requires fixing or attention. Notes mark a specific location on the map. To view existing notes or add new ones, click the {data} **Map data** panel to enable the OpenStreetMap notes layer."
      add_note_h: "Adding Notes"
      add_note: "To add a new note, click the {note} **Note** button on the toolbar above the map, or press the shortcut key `4`. This will change the mouse cursor to a cross symbol. To place the new note on the map, position the mouse cursor where the note should go, then {leftclick} left-click or press `Space`."
      move_note: "Only new notes can be moved. To move a note, place the mouse cursor over the new note, then press and hold the {leftclick} left mouse button while dragging the note to its new location."
      update_note_h: "Closing, Reopening, and Commenting"
      update_note: "An existing note can be updated by closing it, reopening it, or adding a comment to it. Closing a note indicates that the problem has been resolved. Reopening a note indicates that the original issue is not resolved."
      save_note_h: "Saving Notes"
      save_note: "You must save any note edits individually by clicking the buttons below the note comments. Note edits are **not** included in changesets that you upload to OpenStreetMap."
    imagery:
      title: Background Imagery
      intro: "The background imagery that appears beneath the map data is an important resource for mapping. This imagery can be aerial photos collected from satellites, airplanes, and drones, or it can be scanned historical maps or other freely available source data."
      sources_h: "Imagery Sources"
      choosing: "To see which imagery sources are available for editing, click the {layers} **Background settings** button on the side of the map."
      sources: "By default, a [Bing Maps](https://www.bing.com/maps/) satellite layer is chosen as the background image. Depending on where you are editing, other imagery sources will be available. Some may be newer or have higher resolution, so it is always useful to check and see which layer is the best one to use as a mapping reference."
      offsets_h: "Adjusting Imagery Offset"
      offset: "Imagery is sometimes offset slightly from accurate map data. If you see a lot of roads or buildings shifted from the background imagery, it may be the imagery that's incorrect, so don't move them all to match the background. Instead, you can adjust the background so that it matches the existing data by expanding the \"Adjust Imagery Offset\" section at the bottom of the Background Settings pane."
      offset_change: "Click on the small triangles to adjust the imagery offset in small steps, or hold the {leftclick} left mouse button and drag within the gray square to slide the imagery into alignment."
    streetlevel:
      title: Street Level Photos
      intro: "Street level photos are useful for mapping traffic signs, businesses, and other details that you can't see from satellite and aerial images. The RapiD editor supports street level photos from [Bing Streetside](https://www.microsoft.com/en-us/maps/streetside), [Mapillary](https://www.mapillary.com), and [OpenStreetCam](https://www.openstreetcam.org)."
      using_h: "Using Street Level Photos"
      using: "To use street level photos for mapping, click the {data} **Map data** panel on the side of the map to enable or disable the available photo layers."
      photos: "When enabled, the photo layer displays a line along the sequence of photos. At higher zoom levels, a circle marks at each photo location, and at even higher zoom levels, a cone indicates the direction the camera was facing when the photo was taken."
      viewer: "When you click on one of the photo locations, a photo viewer appears in the bottom corner of the map. The photo viewer contains controls to step forward and backward in the image sequence. It also shows the username of the person who captured the image, the date it was captured, and a link to view the image on the original site."
    gps:
      title: GPS Traces
      intro: "Collected GPS traces are a valuable source of data for OpenStreetMap. This editor supports *.gpx*, *.geojson*, and *.kml* files on your local computer. You can collect GPS traces with a smartphone, sports watch, or other GPS device."
      survey: "For information on how to perform a GPS survey, read [Mapping with a smartphone, GPS, or paper](http://learnosm.org/en/mobile-mapping/)."
      using_h: "Using GPS Traces"
      using: "To use a GPS trace for mapping, drag and drop the data file onto the map editor. If it's recognized, it will be drawn on the map as a bright purple line. Click the {data} **Map data** panel on the side of the map to enable, disable, or zoom to your GPS data."
      tracing: "The GPS track isn't sent to OpenStreetMap - the best way to use it is to draw on the map, using it as a guide for the new features that you add."
      upload: "You can also [upload your GPS data to OpenStreetMap](https://www.openstreetmap.org/trace/create) for other users to use."
    qa:
      title: Quality Assurance
      intro: "*Quality Assurance* (Q/A) tools can find improper tags, disconnected roads, and other issues with OpenStreetMap, which mappers can then fix. To view existing Q/A issues, click the {data} **Map data** panel to enable a specific Q/A layer."
      tools_h: "Tools"
      tools: "The following tools are currently supported: [KeepRight](https://www.keepright.at/) and [ImproveOSM](https://improveosm.org/en/). Expect RapiD to support [Osmose](https://osmose.openstreetmap.fr/) and more Q/A tools in the future."
      issues_h: "Handling Issues"
      issues: "Handling Q/A issues is similar to handling notes. Click on a marker to view the issue details in the sidebar. Each tool has its own capabilities, but generally you can comment and/or close an issue."
    field:
      restrictions:
        title: Turn Restrictions Help
        about:
          title: About
          about: "This field allows you to inspect and modify turn restrictions. It displays a model of the selected intersection including other nearby connected roads."
          from_via_to: "A turn restriction always contains: one **FROM way**, one **TO way**, and either one **VIA node** or one or more **VIA ways**."
          maxdist: "The \"{distField}\" slider controls how far to search for additional connected roads."
          maxvia: "The \"{viaField}\" slider adjusts how many via ways may be included in the search. (Tip: simple is better)"
        inspecting:
          title: Inspecting
          about: "Hover over any **FROM** segment to see whether it has any turn restrictions. Each possible **TO** destination will be drawn with a colored shadow showing whether a restriction exists."
          from_shadow: "{fromShadow} **FROM segment**"
          allow_shadow: "{allowShadow} **TO Allowed**"
          restrict_shadow: "{restrictShadow} **TO Restricted**"
          only_shadow: "{onlyShadow} **TO Only**"
          restricted: "\"Restricted\" means that there is a turn restriction, for example \"No Left Turn\"."
          only: "\"Only\" means that a vehicle taking that path may only make that choice, for example \"Only Straight On\"."
        modifying:
          title: Modifying
          about: "To modify turn restrictions, first click on any starting **FROM** segment to select it. The selected segment will pulse, and all possible **TO** destinations will appear as turn symbols."
          indicators: "Then, click on a turn symbol to toggle it between \"Allowed\", \"Restricted\", and \"Only\"."
          allow_turn: "{allowTurn} **TO Allowed**"
          restrict_turn: "{restrictTurn} **TO Restricted**"
          only_turn: "{onlyTurn} **TO Only**"
        tips:
          title: Tips
          simple: "**Prefer simple restrictions over complex ones.**"
          simple_example: "For example, avoid creating a via-way restriction if a simpler via-node turn restriction will do."
          indirect: "**Some restrictions display the text \"(indirect)\" and are drawn lighter.**"
          indirect_example: "These restrictions exist because of another nearby restriction. For example, an \"Only Straight On\" restriction will indirectly create \"No Turn\" restrictions for all other paths through the intersection."
          indirect_noedit: "You may not edit indirect restrictions. Instead, edit the nearby direct restriction."
  issues:
    title: Issues
    key: I
    list_title: "Issues ({count})"
    errors:
      list_title: "Errors ({count})"
    warnings:
      list_title: "Warnings ({count})"
    rules:
      title: Rules
    user_resolved_issues: Issues resolved by your edits
    warnings_and_errors: Warnings and errors
    no_issues:
      message:
        everything: Everything looks fine
        everything_in_view: Everything in view looks fine
        edits: Your edits look fine
        edits_in_view: Your edits in view look fine
        no_edits: You have no edits yet
      hidden_issues:
        none: Detected issues will appear here
        elsewhere: "Issues elsewhere: {count}"
        everything_else: "Issues with everything else: {count}"
        everything_else_elsewhere: "Issues elsewhere with everything else: {count}"
        disabled_rules: "Issues with disabled rules: {count}"
        disabled_rules_elsewhere: "Issues elsewhere with disabled rules: {count}"
        ignored_issues: "Ignored issues: {count}"
        ignored_issues_elsewhere: "Ignored issues elsewhere: {count}"
    options:
      what:
        title: "Check:"
        edited: "My Edits"
        all: "Everything"
      where:
        title: "Where:"
        visible: "In View"
        all: "Everywhere"
    suggested: "Suggested updates:"
    enable_all: Enable All
    disable_all: Disable All
    reset_ignored: Reset Ignored ({count})
    fix_one:
      title: fix
    fix_all:
      title: Fix All
      annotation: Fixed several validation issues.
    almost_junction:
      title: Almost Junctions
      message: "{feature} is very close but not connected to {feature2}"
      tip: "Find features that should possibly be connected to other nearby features"
      self:
        message: "{feature} ends very close to itself but does not reconnect"
      highway-highway:
        reference: Intersecting highways should share a junction vertex.
    close_nodes:
      title: "Very Close Points"
      tip: "Find redundant and crowded points"
      message: "Two points in {way} are very close together"
      reference: "Redundant points in a way should be merged or moved apart."
      detached:
        message: "{feature} is too close to {feature2}"
        reference: "Separate points should not share a location."
    crossing_ways:
      title: Crossings Ways
      message: "{feature} crosses {feature2}"
      tip: "Find features that incorrectly cross over one another"
      building-building:
        reference: "Buildings should not intersect except on different layers."
      building-highway:
        reference: "Highways crossing buildings should use bridges, tunnels, or different layers."
      building-railway:
        reference: "Railways crossing buildings should use bridges, tunnels, or different layers."
      building-waterway:
        reference: "Waterways crossing buildings should use tunnels or different layers."
      highway-highway:
        reference: "Crossing highways should use bridges, tunnels, or intersections."
      highway-railway:
        reference: "Highways crossing railways should use bridges, tunnels, or level crossings."
      highway-waterway:
        reference: "Highways crossing waterways should use bridges, tunnels, or fords."
      railway-railway:
        reference: "Crossing railways should be connected or use bridges or tunnels."
      railway-waterway:
        reference: "Railways crossing waterways should use bridges or tunnels."
      waterway-waterway:
        reference: "Crossing waterways should be connected or use tunnels."
      tunnel-tunnel:
        reference: "Crossing tunnels should use different layers."
      tunnel-tunnel_connectable:
        reference: "Crossing tunnels should be connected or use different layers."
      bridge-bridge:
        reference: "Crossing bridges should use different layers."
      bridge-bridge_connectable:
        reference: "Crossing bridges should be connected or use different layers."
      indoor-indoor:
        reference: "Crossing indoor features should use different levels."
      indoor-indoor_connectable:
        reference: "Crossing indoor features should be connected or use different levels."
    disconnected_way:
      title: Disconnected Ways
      tip: "Find unroutable roads, paths, and ferry routes"
      routable:
        message:
          multiple: "{count} routable features are connected only to each other."
        reference: "All roads, paths, and ferry routes should connect to form a single routing network."
      highway:
        message: "{highway} is disconnected from other roads and paths"
    fixme_tag:
      message: '{feature} has a "Fix Me" request'
      reference: 'A "fixme" tag indicates that a mapper has requested help with a feature.'
    short_road:
      title: Short road
      message: "{highway} is shorter than 20 meters."
      tip: "You may want to delete or extend the road."
      reference: "Short roads may need to be extended or deleted."
    generic_name:
      message: '{feature} has the suspicious name "{name}"'
      message_language: '{feature} has the suspicious name "{name}" in {language}'
      reference: "Names should be the actual, on-the-ground names of features."
    help_request:
      title: 'Help Requests'
      tip: 'Find features where others requested assistance'
    incompatible_source:
      title: Suspicious Sources
      tip: "Find features with suspicious source tags"
      google:
        feature:
          message: '{feature} lists Google as a data source'
        reference: "Google products are proprietary and must not be used as references."
    incorrect_name:
      message: '{feature} has the mistaken name "{name}"'
      message_language: '{feature} has the mistaken name "{name}" in {language}'
    invalid_format:
      title: Invalid Formatting
      tip: Find tags with unexpected formats
      email:
        message: '{feature} has an invalid email address'
        message_multi: '{feature} has multiple invalid email addresses'
        reference: 'Email addresses must look like "user@example.com".'
    mismatched_geometry:
      title: Mismatched Geometry
      tip: "Find features with conflicting tags and geometry"
    missing_role:
      title: Missing Roles
      message: "{member} has no role within {relation}"
      tip: "Find relations with missing or incorrect member roles"
      multipolygon:
        reference: "Multipolygon members must have an inner or outer role."
    missing_tag:
      title: Missing Tags
      tip: "Find features that are missing descriptive tags"
      reference: "Features must have tags that define what they are."
      any:
        message: "{feature} has no tags"
      descriptive:
        message: "{feature} has no descriptive tags"
      relation_type:
        message: "{feature} is a relation without a type"
    old_multipolygon:
      message: "{multipolygon} has misplaced tags"
      reference: "Multipolygons should be tagged on their relation, not their outer way."
    outdated_tags:
      title: Outdated Tags
      message: "{feature} has outdated tags"
      tip: "Find features with deprecated tags that can be updated"
      reference: "Some tags change over time and should be updated."
      incomplete:
        message: "{feature} has incomplete tags"
        reference: "Some features should have additional tags."
      noncanonical_brand:
        message: "{feature} looks like a brand with nonstandard tags"
        message_incomplete: "{feature} looks like a brand with incomplete tags"
        reference: "All features of the same brand should be tagged the same way."
    point_as_vertex:
      message: '{feature} should be a standalone point based on its tags'
      reference: "Some features shouldn't be part of lines or areas."
    private_data:
      title: Private Information
      tip: "Find features that may contain private information"
      reference: "Sensitive data like personal phone numbers should not be tagged."
      contact:
        message: '{feature} might be tagged with private contact information'
    suspicious_name:
      title: Suspicious Names
      tip: "Find features with generic or suspicious names"
    tag_suggests_area:
      message: '{feature} should be a closed area based on the tag "{tag}"'
      reference: "Areas must have connected endpoints."
    unknown_road:
      message: "{feature} has no classification"
      reference: "Roads without a specific type may not appear in maps or routing."
    dupe_node_on_road:
      title: Very close nodes on road
      message: "Very close nodes on road"
      tip: "Nodes are less than 2 meters away."
      tip_merge: "Nodes are less than 2 meters away; you may want to merge them."
      tip_move_away: "Nodes are less than 2 meters away but not mergable; you may want to move them further apart."
    y_shaped_connection:
      title: Possible extra node near connection
      message: "Possible extra node near connection"
      tip: "You may want to delete or move nodes around to simplify the connection."
      reference: "Nodes around the connection may need to be moved or deleted."
    impossible_oneway:
      title: Impossible One-Ways
      tip: "Find route issues with one-way features"
      waterway:
        connected:
          start:
            message: "{feature} flows away from a connected waterway"
          end:
            message: "{feature} flows against a connected waterway"
          reference: "Waterway segments should all flow in the same direction."
      highway:
        start:
          message: "{feature} is unreachable"
          reference: "One-way roads must be accessible via other roads."
        end:
          message: "{feature} has no outlet"
          reference: "One-way roads must lead to other roads."
    unclosed_multipolygon_part:
      message: "{feature} has an unclosed part"
      reference: "All inner and outer parts of multipolygons should have connected endpoints."
    unsquare_way:
      title: "Unsquare Corners (up to {val}°)"
      message: "{feature} has unsquare corners"
      tip: "Find features with unsquare corners that can be drawn better"
      buildings:
        reference: "Buildings with unsquare corners can often be drawn more accurately."
    vertex_as_point:
      message: '{feature} should be part of a line or area based on its tags'
      reference: "Some features shouldn't be standalone points."
    fix:
      add_a_bridge:
        title: Add a bridge
        annotation: Added a bridge.
      add_a_tunnel:
        title: Add a tunnel
        annotation: Added a tunnel.
      address_the_concern:
        title: Address the concern
      connect_almost_junction:
        annotation: Connected very close features.
      connect_crossing_features:
        annotation: Connected crossing features.
      connect_endpoints:
        title: Connect the ends
        annotation: Connected the endpoints of a way.
      connect_feature:
        title: Connect this feature
      connect_features:
        title: Connect the features
      connect_using_ford:
        title: Connect using a ford
      continue_from_start:
        title: Continue drawing from start
      continue_from_end:
        title: Continue drawing from end
      delete_feature:
        title: Delete this feature
      extract_point:
        title: Extract this point
      ignore_issue:
        title: Ignore this issue
      merge_close_vertices:
        annotation: Merged very close points in a way.
      merge_points:
        title: Merge these points
      move_points_apart:
        title: Move these points apart
      move_tags:
        title: Move the tags
        annotation: Moved tags.
      remove_from_relation:
        title: Remove from relation
      remove_generic_name:
        annotation: Removed a generic name.
      remove_mistaken_name:
        annotation: Removed a mistaken name.
      remove_private_info:
        annotation: Removed private information.
      remove_proprietary_data:
        title: Remove any proprietary data
      remove_tag:
        title: Remove the tag
        annotation: Removed tag.
      remove_tags:
        title: Remove the tags
      remove_the_name:
        title: Remove the name
      reposition_features:
        title: Reposition the features
      reverse_feature:
        title: Reverse this feature
      select_preset:
        title: Select a feature type
      select_road_type:
        title: Select a road type
      set_as_inner:
        title: Set as inner
      set_as_outer:
        title: Set as outer
      square_feature:
        title: Square this feature
      tag_as_disconnected:
        title: Tag as disconnected
        annotation: Tagged very close features as disconnected.
      tag_as_unsquare:
        title: Tag as physically unsquare
        annotation: Tagged a way as having unsquare corners.
      tag_this_as_higher:
        title: Tag this as higher
      tag_this_as_lower:
        title: Tag this as lower
      upgrade_tags:
        title: Upgrade the tags
        annotation: Upgraded old tags.
      use_different_layers:
        title: Use different layers
      use_different_layers_or_levels:
        title: Use different layers or levels
      use_different_levels:
        title: Use different levels
  intro:
    done: done
    ok: OK
    graph:
      block_number: "<value for addr:block_number>"
      city: Three Rivers
      county: "<value for addr:county>"
      district: "<value for addr:district>"
      hamlet: "<value for addr:hamlet>"
      neighbourhood: "<value for addr:neighbourhood>"
      postcode: "49093"
      province: "<value for addr:province>"
      quarter: "<value for addr:quarter>"
      state: MI
      subdistrict: "<value for addr:subdistrict>"
      suburb: "<value for addr:suburb>"
      countrycode: us
      name:
        1st-avenue: 1st Avenue
        2nd-avenue: 2nd Avenue
        4th-avenue: 4th Avenue
        5th-avenue: 5th Avenue
        6th-avenue: 6th Avenue
        6th-street: 6th Street
        7th-avenue: 7th Avenue
        8th-avenue: 8th Avenue
        9th-avenue: 9th Avenue
        10th-avenue: 10th Avenue
        11th-avenue: 11th Avenue
        12th-avenue: 12th Avenue
        access-point-employment: Access Point Employment
        adams-street: Adams Street
        andrews-elementary-school: Andrews Elementary School
        andrews-street: Andrews Street
        armitage-street: Armitage Street
        barrows-school: Barrows School
        battle-street: Battle Street
        bennett-street: Bennett Street
        bowman-park: Bowman Park
        collins-drive: Collins Drive
        conrail-railroad: Conrail Railroad
        conservation-park: Conservation Park
        constantine-street: Constantine Street
        cushman-street: Cushman Street
        dollar-tree: Dollar Tree
        douglas-avenue: Douglas Avenue
        east-street: East Street
        elm-street: Elm Street
        flower-street: Flower Street
        foster-street: Foster Street
        french-street: French Street
        garden-street: Garden Street
        gem-pawnbroker: Gem Pawnbroker
        golden-finch-framing: Golden Finch Framing
        grant-avenue: Grant Avenue
        hoffman-pond: Hoffman Pond
        hoffman-street: Hoffman Street
        hook-avenue: Hook Avenue
        jefferson-street: Jefferson Street
        kelsey-street: Kelsey Street
        lafayette-park: LaFayette Park
        las-coffee-cafe: L.A.'s Coffee Cafe
        lincoln-avenue: Lincoln Avenue
        lowrys-books: Lowry's Books
        lynns-garage: Lynn's Garage
        main-street-barbell: Main Street Barbell
        main-street-cafe: Main Street Cafe
        main-street-fitness: Main Street Fitness
        main-street: Main Street
        maple-street: Maple Street
        marina-park: Marina Park
        market-street: Market Street
        memory-isle-park: Memory Isle Park
        memory-isle: Memory Isle
        michigan-avenue: Michigan Avenue
        middle-street: Middle Street
        millard-street: Millard Street
        moore-street: Moore Street
        morris-avenue: Morris Avenue
        mural-mall: Mural Mall
        paisanos-bar-and-grill: Paisano's Bar and Grill
        paisley-emporium: Paisley Emporium
        paparazzi-tattoo: Paparazzi Tattoo
        pealer-street: Pealer Street
        pine-street: Pine Street
        pizza-hut: Pizza Hut
        portage-avenue: Portage Avenue
        portage-river: Portage River
        preferred-insurance-services: Preferred Insurance Services
        railroad-drive: Railroad Drive
        river-city-appliance: River City Appliance
        river-drive: River Drive
        river-road: River Road
        river-street: River Street
        riverside-cemetery: Riverside Cemetery
        riverwalk-trail: Riverwalk Trail
        riviera-theatre: Riviera Theatre
        rocky-river: Rocky River
        saint-joseph-river: Saint Joseph River
        scidmore-park-petting-zoo: Scidmore Park Petting Zoo
        scidmore-park: Scidmore Park
        scouter-park: Scouter Park
        sherwin-williams: Sherwin-Williams
        south-street: South Street
        southern-michigan-bank: Southern Michigan Bank
        spring-street: Spring Street
        sturgeon-river-road: Sturgeon River Road
        three-rivers-city-hall: Three Rivers City Hall
        three-rivers-elementary-school: Three Rivers Elementary School
        three-rivers-fire-department: Three Rivers Fire Department
        three-rivers-high-school: Three Rivers High School
        three-rivers-middle-school: Three Rivers Middle School
        three-rivers-municipal-airport: Three Rivers Municipal Airport
        three-rivers-post-office: Three Rivers Post Office
        three-rivers-public-library: Three Rivers Public Library
        three-rivers: Three Rivers
        unique-jewelry: Unique Jewelry
        walnut-street: Walnut Street
        washington-street: Washington Street
        water-street: Water Street
        west-street: West Street
        wheeler-street: Wheeler Street
        william-towing: William Towing
        willow-drive: Willow Drive
        wood-street: Wood Street
        world-fare: World Fare
    welcome:
      title: "Welcome"
      welcome: "Welcome! This walkthrough will teach you the basics of editing on OpenStreetMap."
      practice: "All of the data in this walkthrough is just for practicing, and any edits that you make in the walkthrough will not be saved."
      words: "This walkthrough will introduce some new words and concepts. When we introduce a new word, we'll use *italics*."
      mouse: "You can use any input device to edit the map, but this walkthrough assumes you have a mouse with left and right buttons. **If you want to attach a mouse, do so now, then click OK.**"
      leftclick: "When this tutorial asks you to click or double-click, we mean with the left button. On a trackpad it might be a single-click or single-finger tap. **Left-click {num} times.**"
      rightclick: "Sometimes we'll also ask you to right-click. This might be the same as control-click, or two-finger tap on a trackpad. Your keyboard might even have a 'menu' key that works like right-click. **Right-click {num} times.**"
      chapters: "So far, so good! You can use the buttons below to skip chapters at any time or to restart a chapter if you get stuck. Let's begin! **Click '{next}' to continue.**"
    navigation:
      title: "Navigation"
      drag: "The main map area shows OpenStreetMap data on top of a background.{br}You can drag the map by pressing and holding the left mouse button while moving the mouse around. You can also use the arrow keys on your keyboard. **Drag the map!**"
      zoom: "You can zoom in or out by scrolling with the mouse wheel or trackpad, or by clicking the {plus} / {minus} buttons. **Zoom the map!**"
      features: "We use the word *features* to describe the things that appear on the map. Anything in the real world can be mapped as a feature on OpenStreetMap."
      points_lines_areas: "Map features are represented using *points, lines, or areas.*"
      nodes_ways: "In OpenStreetMap, points are sometimes called *nodes*, and lines and areas are sometimes called *ways*."
      click_townhall: "All features on the map can be selected by clicking on them. **Click on the point to select it.**"
      selected_townhall: "Great! The point is now selected. Selected features are drawn with a pulsing glow."
      editor_townhall: "When a feature is selected, the *feature editor* is displayed alongside the map."
      preset_townhall: "The top part of the feature editor shows the feature's type. This point is a {preset}."
      fields_townhall: "The middle part of the feature editor contains *fields* showing the feature's attributes, such as its name and address."
      close_townhall: "**Close the feature editor by hitting escape or pressing the {button} button in the upper corner.**"
      search_street: "You can also search for features in the current view, or worldwide. **Search for '{name}'.**"
      choose_street: "**Choose {name} from the list to select it.**"
      selected_street: "Great! {name} is now selected."
      editor_street: "The fields shown for a street are different than the fields that were shown for the town hall.{br}For this selected street, the feature editor shows fields like '{field1}' and '{field2}'. **Close the feature editor by hitting escape or pressing the {button} button.**"
      play: "Try moving the map and clicking on some other features to see what kinds of things can be added to OpenStreetMap. **When you are ready to continue to the next chapter, click '{next}'.**"
    points:
      title: "Points"
      add_point: "*Points* can be used to represent features such as shops, restaurants, and monuments.{br}They mark a specific location, and describe what's there. **Click the {button} Point button to add a new point.**"
      place_point: "To place the new point on the map, position your mouse cursor where the point should go, then left-click or press the spacebar. **Move the mouse pointer over this building, then left-click or press the spacebar.**"
      search_cafe: "There are many different features that can be represented by points. The point you just added is a cafe. **Search for '{preset}'.**"
      choose_cafe: "**Choose {preset} from the list.**"
      feature_editor: "The point is now marked as a cafe. Using the feature editor, we can add more information about the cafe."
      add_name: "In OpenStreetMap, all of the fields are optional, and it's OK to leave a field blank if you are unsure.{br}Let's pretend that you have local knowledge of this cafe, and you know its name. **Add a name for the cafe.**"
      add_close: "The feature editor will remember all of your changes automatically. **When you are finished adding the name, hit escape, enter, or click the {button} button to close the feature editor.**"
      reselect: "Often points will already exist, but have mistakes or be incomplete. We can edit existing points. **Click to select the cafe you just created.**"
      update: "Let's fill in some more details for this cafe. You can change its name, add a cuisine, or add an address. **Change the cafe details.**"
      update_close: "**When you are finished updating the cafe, hit escape, enter, or click the {button} button to close the feature editor.**"
      rightclick: "You can right-click on any feature to see the *edit menu*, which shows a list of editing operations that can be performed. **Right-click to select the point you created and show the edit menu.**"
      delete: "It's OK to delete features that don't exist in the real world.{br}Deleting a feature from OpenStreetMap removes it from the map that everyone uses, so you should make sure a feature is really gone before you delete it. **Click on the {button} button to delete the point.**"
      undo: "You can always undo any changes up until you save your edits to OpenStreetMap. **Click on the {button} button to undo the delete and get the point back.**"
      play: "Now that you know how to create and edit points, try creating a few more points for practice! **When you are ready to continue to the next chapter, click '{next}'.**"
    areas:
      title: "Areas"
      add_playground: "*Areas* are used to show the boundaries of features like lakes, buildings, and residential areas.{br}They can also be used for more detailed mapping of many features you might normally map as points. **Click the {button} Area button to add a new area.**"
      start_playground: "Let's add this playground to the map by drawing an area. Areas are drawn by placing *nodes* along the outer edge of the feature. **Click or press spacebar to place a starting node on one of the corners of the playground.**"
      continue_playground: "Continue drawing the area by placing more nodes along the playground's edge. It is OK to connect the area to the existing walking paths.{br}Tip: You can hold down the '{alt}' key to prevent nodes from connecting to other features. **Continue drawing an area for the playground.**"
      finish_playground: "Finish the area by pressing enter, or clicking again on either the first or last node. **Finish drawing an area for the playground.**"
      search_playground: "**Search for '{preset}'.**"
      choose_playground: "**Choose {preset} from the list.**"
      add_field: "This playground doesn't have an official name, so we won't add anything in the Name field.{br}Instead let's add some additional details about the playground to the Description field. **Open the Add Field list.**"
      choose_field: "**Choose {field} from the list.**"
      retry_add_field: "You didn't select the {field} field. Let's try again."
      describe_playground: "**Add a description, then click the {button} button to close the feature editor.**"
      play: "Good job! Try drawing a few more areas, and see what other kinds of area features you can add to OpenStreetMap. **When you are ready to continue to the next chapter, click '{next}'.**"
    lines:
      title: "Lines"
      add_line: "*Lines* are used to represent features such as roads, railroads, and rivers. **Click the {button} Line button to add a new line.**"
      start_line: "Here is a road that is missing. Let's add it!{br}In OpenStreetMap, lines should be drawn down the center of the road. You can drag and zoom the map while drawing if necessary. **Start a new line by clicking at the top end of this missing road.**"
      intersect: "Click or press spacebar to add more nodes to the line.{br}Roads, and many other types of lines, are part of a larger network. It is important for these lines to be connected properly in order for routing applications to work. **Click on {name} to create an intersection connecting the two lines.**"
      retry_intersect: "The road needs to intersect {name}. Let's try again!"
      continue_line: "Continue drawing the line for the new road. Remember that you can drag and zoom the map if needed.{br}When you are finished drawing, click on the last node again. **Finish drawing the road.**"
      choose_category_road: "**Select {category} from the list.**"
      choose_preset_residential: "There are many different types of roads, but this one is a residential road. **Choose the {preset} type.**"
      retry_preset_residential: "You didn't select the {preset} type. **Click here to choose again.**"
      name_road: "**Give this road a name, then hit escape, enter, or click the {button} button to close the feature editor.**"
      did_name_road: "Looks good! Next we will learn how to update the shape of a line."
      update_line: "Sometimes you will need to change the shape of an existing line. Here is a road that doesn't look quite right."
      add_node: "We can add some nodes to this line to improve its shape. One way to add a node is to double-click the line where you want to add a node. **Double-click on the line to create a new node.**"
      start_drag_endpoint: "When a line is selected, you can drag any of its nodes by clicking and holding down the left mouse button while you drag. **Drag the endpoint to the place where these roads should intersect.**"
      finish_drag_endpoint: "This spot looks good. **Release the left mouse button to finish dragging.**"
      start_drag_midpoint: "Small triangles are drawn at the *midpoints* between nodes. Another way to create a new node is to drag a midpoint to a new location. **Drag the midpoint triangle to create a new node along the curve of the road.**"
      continue_drag_midpoint: "This line is looking much better! Continue to adjust this line by double-clicking or dragging midpoints until the curve matches the road shape. **When you're happy with how the line looks, click OK.**"
      delete_lines: "It's OK to delete lines for roads that don't exist in the real world.{br}Here's an example where the city planned a {street} but never built it. We can improve this part of the map by deleting the extra lines."
      rightclick_intersection: "The last real street is {street1}, so we will *split* {street2} at this intersection and remove everything above it. **Right click on the intersection node.**"
      split_intersection: "**Click on the {button} button to split {street}.**"
      retry_split: "You didn't click the Split button. Try again."
      did_split_multi: "Good job! {street1} is now split into two pieces. The top part can be removed. **Click the top part of {street2} to select it.**"
      did_split_single: "**Click the top part of {street2} to select it.**"
      multi_select: "{selected} is now selected. Let's also select {other1}. You can shift-click to select multiple things. **Shift-click on {other2}.**"
      multi_rightclick: "Good! Both lines to delete are now selected. **Right-click on one of the lines to show the edit menu.**"
      multi_delete: "**Click on the {button} button to delete the extra lines.**"
      retry_delete: "You didn't click the Delete button. Try again."
      play: "Great! Use the skills that you've learned in this chapter to practice editing some more lines. **When you are ready to continue to the next chapter, click '{next}'.**"
    buildings:
      title: "Buildings"
      add_building: "OpenStreetMap is the world's largest database of buildings.{br}You can help improve this database by tracing buildings that aren't already mapped. **Click the {button} Area button to add a new area.**"
      start_building: "Let's add this house to the map by tracing its outline.{br}Buildings should be traced around their footprint as accurately as possible. **Click or press spacebar to place a starting node on one of the corners of the building.**"
      continue_building: "Continue adding more nodes to trace the outline of the building. Remember that you can zoom in if you want to add more details.{br}Finish the building by pressing enter, or clicking again on either the first or last node. **Finish tracing the building.**"
      retry_building: "It looks like you had some trouble placing the nodes at the building corners. Try again!"
      choose_category_building: "**Choose {category} from the list.**"
      choose_preset_house: "There are many different types of buildings, but this one is clearly a house.{br}If you're not sure of the type, it's OK to just choose the generic Building type. **Choose the {preset} type.**"
      close: "**Hit escape or click the {button} button to close the feature editor.**"
      rightclick_building: "**Right-click to select the building you created and show the edit menu.**"
      square_building: "The house that you just added will look even better with perfectly square corners. **Click on the {button} button to square the building shape.**"
      retry_square: "You didn't click the Square button. Try again."
      done_square: "See how the corners of the building moved into place? Let's learn another useful trick."
      add_tank: "Next we'll trace this circular storage tank. **Click the {button} Area button to add a new area.**"
      start_tank: "Don't worry, you won't need to draw a perfect circle. Just draw an area inside the tank that touches its edge. **Click or press spacebar to place a starting node on the edge of the tank.**"
      continue_tank: "Add a few more nodes around the edge. The circle will be created outside the nodes that you draw.{br}Finish the area by pressing enter, or clicking again on either the first or last node. **Finish tracing the tank.**"
      search_tank: "**Search for '{preset}'.**"
      choose_tank: "**Choose {preset} from the list.**"
      rightclick_tank: "**Right-click to select the storage tank you created and show the edit menu.**"
      circle_tank: "**Click on the {button} button to make the tank a circle.**"
      retry_circle: "You didn't click the Circularize button. Try again."
      play: "Great Job! Practice tracing a few more buildings, and try some of the other commands on the edit menu. **When you are ready to continue to the next chapter, click '{next}'.**"
    rapid:
      title: "AI-Assisted Features"
      start: "{rapid} AI-assisted features are generated from satellite imagery processing with machine-learning algorithms. This section of the walkthrough will teach you how to use these AI-assisted features."
      ai_roads: "AI-assisted features are presented in a magenta-colored overlay. Click 'OK' to enable the AI features layer (In the future, these feature layers can be controlled with the {rapid} button up above)."
      add_road_h: "Adding AI-assisted features"
      select_road: "A single AI-assisted road has shown up on the map. **Select the AI-assisted road with a left-click.**"
      add_road: "Click the 'Use this Feature' button to add the road to the working map."
      add_road_not_saved_yet: "The AI-assisted road has been added as a change to the map. Like any other map change, it will not show up for others until you save it."
      new_lints: "The addition of the road has caused a new issue to appear in the issues panel. RapiD has introduced several new validation checks that will assist you in correcting issues that arise from adding AI-assisted roads."
      fix_lint: "This particular issue is letting you know that the road you just added isn't quite connected to its neighbor. ** Click the {connect} Connect option to join them. **"
      fixed_lint: "The roads are now connected! There are other types of helpful issue checks (and fixes) available in RapiD."
      undo_fix_lint: "If you have second thoughts about using an AI-assisted road, you can always undo it like any other change. **Click on the {button} button to undo the connection you just made.**"
      undo_road_add: "The issue about the crossed roads is back. Now let's undo again to return things back the way they were. **Click on the {button} button to undo the road addition and return the map to its original state.**"
      undo_road_add_aftermath: "The road is removed from your local changes, and has returned to the magenta layer as before!"
      select_road_again: "Let's try deleting this same road. **Select the AI-assisted road again with a left-click.**"
      delete_road: "This time, click the 'Remove this Feature' button to remove the road from the working map. This helps our AI learning algorithms get better over time."
      help: "You're now ready to use AI-assisted roads! Once you have had some practice, be sure to look in the {button} Help button for key shortcuts with the {rapid} icon. These indicate new RapiD-specific shortcuts that speed up your mapping."
      done: "You're all done! One final note- AI-assisted roads don't appear everywhere. For the most up-to-date information on feature availability, check the [MapWithAI site](https://github.com/facebookmicrosites/Open-Mapping-At-Facebook/blob/master/data/rapid_releases.geojson). **Click '{next}' to continue.**"
    startediting:
      title: "Start Editing"
      help: "You're now ready to edit OpenStreetMap!{br}You can replay this walkthrough anytime or view more documentation by clicking the {button} Help button or pressing the '{key}' key."
      shortcuts: "You can view a list of commands along with their keyboard shortcuts by pressing the '{key}' key."
      save: "Don't forget to regularly save your changes!"
      start: "Start mapping!"
  shortcuts:
    title: "Keyboard shortcuts"
    tooltip: "Show the keyboard shortcuts screen."
    toggle:
      key: '?'
    key:
      alt: Alt
      backspace: Backspace
      cmd: Cmd
      ctrl: Ctrl
      delete: Delete
      del: Del
      end: End
      enter: Enter
      esc: Esc
      home: Home
      option: Option
      pause: Pause
      pgdn: PgDn
      pgup: PgUp
      return: Return
      shift: Shift
      space: Space
    gesture:
      drag: drag
    or: "-or-"
    browsing:
      title: "Browsing"
      navigation:
        title: "Navigation"
        pan: "Pan map"
        pan_more: "Pan map by one screenful"
        zoom: "Zoom in / Zoom out"
        zoom_more: "Zoom in / Zoom out by a lot"
      help:
        title: "Help"
        help: "Show help/documentation"
        keyboard: "Show keyboard shortcuts"
      display_options:
        title: "Display options"
        background: "Toggle background imagery pane"
        background_switch: "Switch back to last background"
        map_data: "Toggle map data pane"
        issues: "Toggle validation issues pane"
        preferences: "Toggle user preferences pane"
        fullscreen: "Enter full screen mode"
        sidebar: "Toggle sidebar"
        wireframe: "Toggle wireframe mode"
        osm_data: "Toggle OpenStreetMap data"
        minimap: "Toggle minimap"
        ai_features_data: "Toggle Map With AI Features"
        highlight_way_edits: "Highlight way edits in current session"
        highlight_edits: "Highlight unsaved edits"
      selecting:
        title: "Selecting features"
        select_one: "Select a single feature"
        select_multi: "Select multiple features"
        lasso: "Draw a selection lasso around features"
        search: "Find features matching search text"
      with_selected:
        title: "With features selected"
        edit_menu: "Toggle edit menu"
        zoom_to: "Zoom to selected features"
      vertex_selected:
        title: "With node selected"
        previous: "Jump to previous node"
        next: "Jump to next node"
        first: "Jump to first node"
        last: "Jump to last node"
        change_parent: "Switch parent way"
    editing:
      title: "Editing"
      drawing:
        title: "Drawing"
        add_point: "'Add point' mode"
        add_line: "'Add line' mode"
        add_area: "'Add area' mode"
        add_note: "'Add note' mode"
        place_point: "Place a point or note"
        disable_snap: "Hold to disable point snapping"
        stop_line: "Finish drawing a line or area"
      operations:
        title: "Operations"
        continue_line: "Continue a line at the selected node"
        merge: "Combine (merge) selected features"
        disconnect: "Disconnect features at the selected node"
        extract: "Extract a point from a feature"
        split: "Split a line into two at the selected node"
        reverse: "Reverse selected features"
        move: "Move selected features"
        rotate: "Rotate selected features"
        orthogonalize: "Square corners of a line or area"
        straighten: "Straighten a line or points"
        circularize: "Circularize a closed line or area"
        reflect_long: "Reflect features across the longer axis"
        reflect_short: "Reflect features across the shorter axis"
        delete: "Delete selected features"
        cycle_highway_tag: "Change selected road type"
      commands:
        title: "Commands"
        copy: "Copy selected features"
        paste: "Paste copied features"
        undo: "Undo last action"
        redo: "Redo last action"
        save: "Save changes"
      rapid:
        title: "RapiD AI-Assist"
        accept_feature: "Add the selected feature"
        reject_feature: "Remove the selected feature"
    tools:
      title: "Tools"
      info:
        title: "Information"
        all: "Toggle all information panels"
        background: "Toggle background panel"
        history: "Toggle history panel"
        location: "Toggle location panel"
        measurement: "Toggle measurement panel"
  units:
    feet: "{quantity} ft"
    miles: "{quantity} mi"
    square_feet: "{quantity} sq ft"
    square_miles: "{quantity} sq mi"
    acres: "{quantity} ac"
    meters: "{quantity} m"
    kilometers: "{quantity} km"
    square_meters: "{quantity} m²"
    square_kilometers: "{quantity} km²"
    hectares: "{quantity} ha"
    area_pair: "{area1} ({area2})"
    arcdegrees: "{quantity}°"
    arcminutes: "{quantity}′"
    arcseconds: "{quantity}″"
    north: "N"
    south: "S"
    east: "E"
    west: "W"
    coordinate: "{coordinate}{direction}"
    coordinate_pair: "{latitude}, {longitude}"
  wikidata:
    identifier: "Identifier"
    label: "Label"
    description: "Description"<|MERGE_RESOLUTION|>--- conflicted
+++ resolved
@@ -442,7 +442,6 @@
   feature_info:
     hidden_warning: "{count} hidden features"
     hidden_details: "These features are currently hidden: {details}"
-<<<<<<< HEAD
   fb_feature_license: Facebook's Map With AI License
   fb_feature_picker:
     prompt: How would you like to proceed with this selected feature?
@@ -465,7 +464,6 @@
     offline: The API is offline. Please try editing later.
     readonly: The API is read-only. You will need to wait to save your changes.
     rateLimit: The API is limiting anonymous connections.  You can fix this by logging in.
-=======
   osm_api_status:
     message:
       error: Unable to reach the OpenStreetMap API. Your edits are safe locally. Check your network connection.
@@ -473,7 +471,6 @@
       readonly: The OpenStreetMap API is currently read-only. You can continue editing, but must wait to save your changes.
       rateLimit: The OpenStreetMap API is limiting anonymous connections. You can fix this by logging in.
     retry: Retry
->>>>>>> 2ad8ba3d
   commit:
     title: Upload to OpenStreetMap
     upload_explanation: "The changes you upload will be visible on all maps that use OpenStreetMap data."
