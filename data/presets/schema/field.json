--- conflicted
+++ resolved
@@ -184,8 +184,6 @@
             "items": {
                 "type": "string"
             }
-<<<<<<< HEAD
-=======
         },
         "countryCodes":  {
             "description": "Countries where to allow the field, as lowercase ISO 3166-1 alpha-2 codes (https://en.wikipedia.org/wiki/ISO_3166-1_alpha-2)",
@@ -212,7 +210,6 @@
         "pattern":  {
             "description": "Regular expression that a valid `identifier` value is expected to match",
             "type": "string"
->>>>>>> 770ab139
         }
     },
     "additionalProperties": false
