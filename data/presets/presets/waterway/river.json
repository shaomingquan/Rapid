--- conflicted
+++ resolved
@@ -1,12 +1,8 @@
 {
     "icon": "waterway-river",
     "fields": [
-<<<<<<< HEAD
         "name",
-        "tunnel",
-=======
         "tunnel_waterway",
->>>>>>> f95d6298
         "width"
     ],
     "geometry": [
