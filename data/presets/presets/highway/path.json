{
    "icon": "iD-other-line",
    "fields": [
        "name",
        "surface",
        "width",
        "structure",
        "access",
        "incline"
    ],
    "moreFields": [
        "covered",
        "dog",
<<<<<<< HEAD
        "horse_scale",
=======
        "gnis/feature_id",
        "horse_scale",
        "informal",
>>>>>>> 770ab139
        "lit",
        "maxweight_bridge",
        "mtb/scale",
        "mtb/scale/imba",
<<<<<<< HEAD
=======
        "mtb/scale/uphill",
>>>>>>> 770ab139
        "not/name",
        "ref",
        "sac_scale",
        "smoothness",
        "stroller",
        "trail_visibility",
        "wheelchair"
    ],
    "geometry": [
        "line"
    ],
    "terms": [
        "hike",
        "hiking",
        "trackway",
        "trail",
        "walk"
    ],
    "tags": {
        "highway": "path"
    },
    "name": "Path"
}<|MERGE_RESOLUTION|>--- conflicted
+++ resolved
@@ -11,21 +11,14 @@
     "moreFields": [
         "covered",
         "dog",
-<<<<<<< HEAD
-        "horse_scale",
-=======
         "gnis/feature_id",
         "horse_scale",
         "informal",
->>>>>>> 770ab139
         "lit",
         "maxweight_bridge",
         "mtb/scale",
         "mtb/scale/imba",
-<<<<<<< HEAD
-=======
         "mtb/scale/uphill",
->>>>>>> 770ab139
         "not/name",
         "ref",
         "sac_scale",
