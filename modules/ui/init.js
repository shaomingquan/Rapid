--- conflicted
+++ resolved
@@ -287,6 +287,12 @@
             .attr('class', 'user-list')
             .call(uiContributors(context));
 
+        aboutList
+            .append('li')
+            .attr('class', 'fb-road-license')
+            .attr('tabindex', -1)
+            .call(uiRapidServiceLicense());
+
         var apiConnections = context.apiConnections();
         if (apiConnections && apiConnections.length > 1) {
             aboutList
@@ -334,22 +340,6 @@
             aboutList
                 .call(uiAccount(context));
         }
-
-<<<<<<< HEAD
-        aboutList
-            .append('li')
-            .attr('class', 'user-list')
-            .attr('tabindex', -1)
-            .call(uiContributors(context));
-
-        aboutList
-            .append('li')
-            .attr('class', 'fb-road-license')
-            .attr('tabindex', -1)
-            .call(uiRapidServiceLicense());
-
-=======
->>>>>>> 72d56e54
 
         // Setup map dimensions and move map to initial center/zoom.
         // This should happen after .main-content and toolbars exist.
@@ -462,10 +452,6 @@
                 .call(ui.shortcuts);
         }
 
-<<<<<<< HEAD
-=======
-        var osm = context.connection();
->>>>>>> 72d56e54
         var auth = uiLoading(context).message(t.html('loading_auth')).blocking(true);
 
         if (osm && auth) {
