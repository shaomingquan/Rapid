--- conflicted
+++ resolved
@@ -5,12 +5,8 @@
 } from 'd3-selection';
 
 import _debounce from 'lodash-es/debounce';
-<<<<<<< HEAD
 import { utilStringQs } from '../util';
-import { /*uiToolAddFavorite, uiToolAddRecent, uiToolSearchAdd, */ uiToolAiFeaturesToggle, uiToolOldDrawModes, uiToolNotes, uiToolSave, uiToolSidebarToggle, uiToolUndoRedo, uiToolDownloadOsc } from './tools';
-=======
-import { uiToolOldDrawModes, uiToolNotes, uiToolSave, uiToolSidebarToggle, uiToolUndoRedo } from './tools';
->>>>>>> 2ad8ba3d
+import { uiToolAiFeaturesToggle, uiToolOldDrawModes, uiToolNotes, uiToolSave, uiToolSidebarToggle, uiToolUndoRedo, uiToolDownloadOsc } from './tools';
 
 
 export function uiTopToolbar(context) {
@@ -49,13 +45,9 @@
             var tools = [
                 sidebarToggle,
                 'spacer',
-<<<<<<< HEAD
                 modes,
                 aiFeaturesToggle
             //    searchAdd
-=======
-                modes
->>>>>>> 2ad8ba3d
             ];
 
             tools.push('spacer');
