/* global Mapillary:false */
import _filter from 'lodash-es/filter';
import _find from 'lodash-es/find';
import _flatten from 'lodash-es/flatten';
import _forEach from 'lodash-es/forEach';
import _isEmpty from 'lodash-es/isEmpty';
import _map from 'lodash-es/map';
import _some from 'lodash-es/some';

import { range as d3_range } from 'd3-array';
import { dispatch as d3_dispatch } from 'd3-dispatch';

import {
    request as d3_request,
    json as d3_json
} from 'd3-request';

import {
    select as d3_select,
    selectAll as d3_selectAll
} from 'd3-selection';

import rbush from 'rbush';

import { d3geoTile as d3_geoTile } from '../lib/d3.geo.tile';
import { geoExtent } from '../geo';
import { svgIcon } from '../svg';
import { utilDetect } from '../util/detect';
import { utilQsString, utilRebind } from '../util';


var apibase = 'https://a.mapillary.com/v3/',
    viewercss = 'mapillary-js/mapillary.min.css',
    viewerjs = 'mapillary-js/mapillary.min.js',
    clientId = 'NzNRM2otQkR2SHJzaXJmNmdQWVQ0dzo1ZWYyMmYwNjdmNDdlNmVi',
    maxResults = 1000,
    tileZoom = 14,
    dispatch = d3_dispatch('loadedImages', 'loadedSigns'),
    mapillaryCache,
    mapillaryClicks,
    mapillaryImage,
    mapillarySignDefs,
    mapillarySignSprite,
    mapillaryViewer;


function abortRequest(i) {
    i.abort();
}


function nearNullIsland(x, y, z) {
    if (z >= 7) {
        var center = Math.pow(2, z - 1),
            width = Math.pow(2, z - 6),
            min = center - (width / 2),
            max = center + (width / 2) - 1;
        return x >= min && x <= max && y >= min && y <= max;
    }
    return false;
}


function maxPageAtZoom(z) {
    if (z < 15)   return 2;
    if (z === 15) return 5;
    if (z === 16) return 10;
    if (z === 17) return 20;
    if (z === 18) return 40;
    if (z > 18)   return 80;
}


function getTiles(projection) {
    var s = projection.scale() * 2 * Math.PI,
        z = Math.max(Math.log(s) / Math.log(2) - 8, 0),
        ts = 256 * Math.pow(2, z - tileZoom),
        origin = [
            s / 2 - projection.translate()[0],
            s / 2 - projection.translate()[1]];

    return d3_geoTile()
        .scaleExtent([tileZoom, tileZoom])
        .scale(s)
        .size(projection.clipExtent()[1])
        .translate(projection.translate())()
        .map(function(tile) {
            var x = tile[0] * ts - origin[0],
                y = tile[1] * ts - origin[1];

            return {
                id: tile.toString(),
                xyz: tile,
                extent: geoExtent(
                    projection.invert([x, y + ts]),
                    projection.invert([x + ts, y])
                )
            };
        });
}


function loadTiles(which, url, projection) {
    var s = projection.scale() * 2 * Math.PI,
        currZoom = Math.floor(Math.max(Math.log(s) / Math.log(2) - 8, 0));

    var tiles = getTiles(projection).filter(function(t) {
            return !nearNullIsland(t.xyz[0], t.xyz[1], t.xyz[2]);
        });

    _filter(which.inflight, function(v, k) {
        var wanted = _find(tiles, function(tile) { return k === (tile.id + ',0'); });
        if (!wanted) delete which.inflight[k];
        return !wanted;
    }).map(abortRequest);

    tiles.forEach(function(tile) {
        loadNextTilePage(which, currZoom, url, tile);
    });
}


function loadNextTilePage(which, currZoom, url, tile) {
    var cache = mapillaryCache[which],
        rect = tile.extent.rectangle(),
        maxPages = maxPageAtZoom(currZoom),
        nextPage = cache.nextPage[tile.id] || 0,
        nextURL = cache.nextURL[tile.id] || url +
            utilQsString({
                per_page: maxResults,
                page: nextPage,
                client_id: clientId,
                bbox: [rect[0], rect[1], rect[2], rect[3]].join(','),
            });

    if (nextPage > maxPages) return;

    var id = tile.id + ',' + String(nextPage);
    if (cache.loaded[id] || cache.inflight[id]) return;
    cache.inflight[id] = d3_request(nextURL)
        .mimeType('application/json')
        .response(function(xhr) {
            var linkHeader = xhr.getResponseHeader('Link');
            if (linkHeader) {
                var pagination = parsePagination(xhr.getResponseHeader('Link'));
                if (pagination.next) {
                    cache.nextURL[tile.id] = pagination.next;
                }
            }
            return JSON.parse(xhr.responseText);
        })
        .get(function(err, data) {
            cache.loaded[id] = true;
            delete cache.inflight[id];
            if (err || !data.features || !data.features.length) return;

            var features = data.features.map(function(feature) {
                var loc = feature.geometry.coordinates,
                    d;

                if (which === 'images') {
                    d = {
                        loc: loc,
                        key: feature.properties.key,
                        ca: feature.properties.ca,
                        captured_at: feature.properties.captured_at,
                        pano: feature.properties.pano
                    };
                } else if (which === 'objects') {
                    d = {
                        loc: loc,
                        key: feature.properties.key,
                        value: feature.properties.value,
                        package: feature.properties.package,
                        detections: feature.properties.detections
                    };

                    // cache image_key -> detection_key
                    feature.properties.detections.forEach(function(detection) {
                        var ik = detection.image_key;
                        var dk = detection.detection_key;
                        if (!mapillaryCache.detections[ik]) {
                            mapillaryCache.detections[ik] = {};
                        }
                        if (!mapillaryCache.detections[ik][dk]) {
                            mapillaryCache.detections[ik][dk] = {};
                        }
                    });
                }

                return {
                    minX: loc[0], minY: loc[1], maxX: loc[0], maxY: loc[1], data: d
                };
            });

            cache.rtree.load(features);

            if (which === 'images') {
                dispatch.call('loadedImages');
            } else if (which === 'objects') {
                dispatch.call('loadedSigns');
            }

            if (data.features.length === maxResults) {  // more pages to load
                cache.nextPage[tile.id] = nextPage + 1;
                loadNextTilePage(which, currZoom, url, tile);
            } else {
                cache.nextPage[tile.id] = Infinity;     // no more pages to load
            }
        });
}

// extract links to pages of API results
function parsePagination(links) {
    return links.split(',').map(function(rel) {
        var elements = rel.split(';');
        if (elements.length === 2) {
            return [
                /<(.+)>/.exec(elements[0])[1],
                /rel="(.+)"/.exec(elements[1])[1]
                ];
        } else {
            return ['',''];
        }
    }).reduce(function(pagination, val) {
        pagination[val[1]] = val[0];
        return pagination;
    }, {});
}


// partition viewport into `psize` x `psize` regions
function partitionViewport(psize, projection) {
    var dimensions = projection.clipExtent()[1];
    psize = psize || 16;
    var cols = d3_range(0, dimensions[0], psize),
        rows = d3_range(0, dimensions[1], psize),
        partitions = [];

    rows.forEach(function(y) {
        cols.forEach(function(x) {
            var min = [x, y + psize],
                max = [x + psize, y];
            partitions.push(
                geoExtent(projection.invert(min), projection.invert(max)));
        });
    });

    return partitions;
}


// no more than `limit` results per partition.
function searchLimited(psize, limit, projection, rtree) {
    limit = limit || 3;

    var partitions = partitionViewport(psize, projection);
    var results;

    // console.time('previous');
<<<<<<< HEAD
    results =  _.flatten(_.map(partitions, function(extent) {
=======
    results =  _flatten(_map(partitions, function(extent) {
>>>>>>> 015c8918
        return rtree.search(extent.bbox())
            .slice(0, limit)
            .map(function(d) { return d.data; });
    }));
    // console.timeEnd('previous');

    // console.time('new');
    // results = partitions.reduce(function(result, extent) {
    //     var found = rtree.search(extent.bbox())
    //         .map(function(d) { return d.data; })
    //         .sort(function(a, b) {
    //             return a.loc[1] - b.loc[1];
    //             // return a.key.localeCompare(b.key);
    //         })
    //         .slice(0, limit);

    //     return (found.length ? result.concat(found) : result);
    // }, []);
    // console.timeEnd('new');

    return results;
}



export default {

    init: function() {
        if (!mapillaryCache) {
            this.reset();
        }

        this.event = utilRebind(this, dispatch, 'on');
    },

    reset: function() {
        var cache = mapillaryCache;

        if (cache) {
            if (cache.images && cache.images.inflight) {
                _forEach(cache.images.inflight, abortRequest);
            }
            if (cache.objects && cache.objects.inflight) {
                _forEach(cache.objects.inflight, abortRequest);
            }
        }

        mapillaryCache = {
            images: { inflight: {}, loaded: {}, nextPage: {}, nextURL: {}, rtree: rbush() },
            objects:  { inflight: {}, loaded: {}, nextPage: {}, nextURL: {}, rtree: rbush() },
            detections: {}
        };

        mapillaryImage = null;
        mapillaryClicks = [];
    },


    images: function(projection) {
        var psize = 16, limit = 3;
        return searchLimited(psize, limit, projection, mapillaryCache.images.rtree);
    },


    signs: function(projection) {
        var psize = 32, limit = 3;
        return searchLimited(psize, limit, projection, mapillaryCache.objects.rtree);
    },


    signsSupported: function() {
        var detected = utilDetect();
        if (detected.ie) return false;
        if ((detected.browser.toLowerCase() === 'safari') && (parseFloat(detected.version) < 10)) return false;
        return true;
    },


    signHTML: function(d) {
        if (!mapillarySignDefs || !mapillarySignSprite) return;
        var position = mapillarySignDefs[d.value];
        if (!position) return '<div></div>';
        var iconStyle = [
            'background-image:url(' + mapillarySignSprite + ')',
            'background-repeat:no-repeat',
            'height:' + position.height + 'px',
            'width:' + position.width + 'px',
            'background-position-x:-' + position.x + 'px',
            'background-position-y:-' + position.y + 'px',
        ];

        return '<div style="' + iconStyle.join(';') +'"></div>';
    },


    loadImages: function(projection) {
        var url = apibase + 'images?';
        loadTiles('images', url, projection);
    },


    loadSigns: function(context, projection) {
        var url = apibase + 'objects?';
        loadTiles('objects', url, projection);

        // load traffic sign defs
        if (!mapillarySignDefs) {
            mapillarySignSprite = context.asset('img/traffic-signs/traffic-signs.png');
            mapillarySignDefs = {};
            d3_json(context.asset('img/traffic-signs/traffic-signs.json'), function(err, data) {
                if (err) return;
                mapillarySignDefs = data;
            });
        }
    },


    loadViewer: function(context) {
        var that = this;
        var wrap = d3_select('#content').selectAll('.mapillary-wrap')
            .data([0]);

        var enter = wrap.enter()
            .append('div')
            .attr('class', 'mapillary-wrap')
            .classed('al', true)       // 'al'=left,  'ar'=right
            .classed('hidden', true);

        enter
            .append('button')
            .attr('class', 'thumb-hide')
            .on('click', function () { that.hideViewer(); })
            .append('div')
            .call(svgIcon('#icon-close'));

        enter
            .append('div')
            .attr('id', 'mly')
            .attr('class', 'mly-wrapper')
            .classed('active', false);

        // load mapillary-viewercss
        d3_select('head').selectAll('#mapillary-viewercss')
            .data([0])
            .enter()
            .append('link')
            .attr('id', 'mapillary-viewercss')
            .attr('rel', 'stylesheet')
            .attr('href', context.asset(viewercss));

        // load mapillary-viewerjs
        d3_select('head').selectAll('#mapillary-viewerjs')
            .data([0])
            .enter()
            .append('script')
            .attr('id', 'mapillary-viewerjs')
            .attr('src', context.asset(viewerjs));
    },


    showViewer: function() {
        d3_select('#content')
            .selectAll('.mapillary-wrap')
            .classed('hidden', false)
            .selectAll('.mly-wrapper')
            .classed('active', true);

        return this;
    },


    hideViewer: function() {
        d3_select('#content')
            .selectAll('.mapillary-wrap')
            .classed('hidden', true)
            .selectAll('.mly-wrapper')
            .classed('active', false);

        d3_selectAll('.layer-mapillary-images .viewfield-group, .layer-mapillary-signs .icon-sign')
            .classed('selected', false);

        mapillaryImage = null;
        return this;
    },


    parsePagination: parsePagination,


    updateViewer: function(imageKey, context) {
        if (!imageKey) return;

        if (!mapillaryViewer) {
            this.initViewer(imageKey, context);
        } else {
            mapillaryViewer.moveToKey(imageKey);
        }

        return this;
    },


    initViewer: function(imageKey, context) {
        var that = this;
        if (Mapillary && imageKey) {
            var opts = {
                baseImageSize: 320,
                component: {
                    cover: false,
                    keyboard: false,
                    tag: true
                }
            };

            mapillaryViewer = new Mapillary.Viewer('mly', clientId, imageKey, opts);
            mapillaryViewer.on('nodechanged', nodeChanged);
        }

        // nodeChanged: called after the viewer has changed images and is ready.
        //
        // There is some logic here to batch up clicks into a mapillaryClicks array
        // because the user might click on a lot of markers quickly and nodechanged
        // may be called out of order asychronously.
        //
        // Clicks are added to the array in `selectedImage` and removed here.
        //
        function nodeChanged(node) {
            mapillaryViewer.getComponent('tag').removeAll();  // remove previous detections

            var clicks = mapillaryClicks;
            var index = clicks.indexOf(node.key);
            if (index > -1) {    // `nodechanged` initiated from clicking on a marker..
                clicks.splice(index, 1);
                // If `node.key` matches the current mapillaryImage, call `selectedImage()`
                // one more time to update the detections and attribution..
                if (node.key === mapillaryImage) {
                    that.selectedImage(node.key, false);
                }
            } else {             // `nodechanged` initiated from the Mapillary viewer controls..
                var loc = node.computedLatLon ? [node.computedLatLon.lon, node.computedLatLon.lat] : [node.latLon.lon, node.latLon.lat];
                context.map().centerEase(loc);
                that.selectedImage(node.key, false);
            }
        }
    },


    selectedImage: function(imageKey, fromClick) {
        if (!arguments.length) return mapillaryImage;
        mapillaryImage = imageKey;

        if (fromClick) {
            mapillaryClicks.push(imageKey);
        }

        d3_selectAll('.layer-mapillary-images .viewfield-group')
            .classed('selected', function(d) {
                return d.key === imageKey;
            });

        d3_selectAll('.layer-mapillary-signs .icon-sign')
            .classed('selected', function(d) {
                return _some(d.detections, function(detection) {
                    return detection.image_key === imageKey;
                });
            });

        if (!imageKey)  return this;


        function localeTimestamp(s) {
            if (!s) return null;
            var d = new Date(s);
            if (isNaN(d.getTime())) return null;
            return d.toLocaleString(undefined, { timeZone: 'UTC' });
        }

        var selected = d3_selectAll('.layer-mapillary-images .viewfield-group.selected');
        if (selected.empty()) return this;

        var datum = selected.datum();
        var timestamp = localeTimestamp(datum.captured_at);
        var attribution = d3_select('.mapillary-js-dom .Attribution');
        var capturedAt = attribution.selectAll('.captured-at');
        if (capturedAt.empty()) {
            attribution
                .append('span')
                .text('|');
            capturedAt = attribution
                .append('span')
                .attr('class', 'captured-at');
        }
        capturedAt
            .text(timestamp);

        this.updateDetections();

        return this;
    },


    updateDetections: function() {
        if (!mapillaryViewer) return;

        var detections = mapillaryCache.detections[mapillaryImage];
        _forEach(detections, function(data, k) {
            if (_isEmpty(data)) {
                loadDetection(k);
            } else {
                var tag = makeTag(data);
                if (tag) {
                    var tagComponent = mapillaryViewer.getComponent('tag');
                    tagComponent.add([tag]);
                }
            }
        });


        function loadDetection(detectionKey) {
            var url = apibase + 'detections/'+
                detectionKey + '?' + utilQsString({
                    client_id: clientId,
                });

            d3_request(url)
                .mimeType('application/json')
                .response(function(xhr) {
                    return JSON.parse(xhr.responseText);
                })
                .get(function(err, data) {
                    if (!data || !data.properties) return;

                    var ik = data.properties.image_key;
                    mapillaryCache.detections[ik][detectionKey] = data;

                    if (mapillaryImage === ik) {
                        var tag = makeTag(data);
                        if (tag) {
                            var tagComponent = mapillaryViewer.getComponent('tag');
                            tagComponent.add([tag]);
                        }
                    }
                });
        }


        function makeTag(data) {
            var valueParts = data.properties.value.split('--');
            if (valueParts.length !== 3) return;

            var text = valueParts[1].replace(/-/g, ' ');
            var tag;

            // Currently only two shapes <Polygon|Point>
            if (data.properties.shape.type === 'Polygon') {
                var polygonGeometry = new Mapillary
                    .TagComponent
                    .PolygonGeometry(data.properties.shape.coordinates[0]);

                tag = new Mapillary.TagComponent.OutlineTag(
                    data.properties.key,
                    polygonGeometry,
                    {
                        text: text,
                        textColor: 0xffff00,
                        lineColor: 0xffff00,
                        lineWidth: 2,
                        fillColor: 0xffff00,
                        fillOpacity: 0.3,
                    }
                );

            } else if (data.properties.shape.type === 'Point') {
                var pointGeometry = new Mapillary
                    .TagComponent
                    .PointGeometry(data.properties.shape.coordinates[0]);

                tag = new Mapillary.TagComponent.SpotTag(
                    data.properties.key,
                    pointGeometry,
                    {
                        text: text,
                        color: 0xffff00,
                        textColor: 0xffff00
                    }
                );
            }

            return tag;
        }
    },


    cache: function(_) {
        if (!arguments.length) return mapillaryCache;
        mapillaryCache = _;
        return this;
    },


    signDefs: function(_) {
        if (!arguments.length) return mapillarySignDefs;
        mapillarySignDefs = _;
        return this;
    }

};<|MERGE_RESOLUTION|>--- conflicted
+++ resolved
@@ -258,11 +258,7 @@
     var results;
 
     // console.time('previous');
-<<<<<<< HEAD
-    results =  _.flatten(_.map(partitions, function(extent) {
-=======
     results =  _flatten(_map(partitions, function(extent) {
->>>>>>> 015c8918
         return rtree.search(extent.bbox())
             .slice(0, limit)
             .map(function(d) { return d.data; });
