import { dispatch as d3_dispatch } from 'd3-dispatch';
import { json as d3_json, xml as d3_xml } from 'd3-fetch';
import { Extent, Projection, Tiler, geoZoomToScale, vecAdd } from '@id-sdk/math';
import { utilArrayChunk, utilArrayGroupBy, utilArrayUniq, utilObjectOmit, utilQsString, utilStringQs } from '@id-sdk/util';
import _throttle from 'lodash-es/throttle';
import { osmAuth } from 'osm-auth';
import RBush from 'rbush';

import { JXON } from '../util/jxon';
import { locationManager } from '../core/LocationManager';
import { osmEntity, osmNode, osmNote, osmRelation, osmWay } from '../osm';
import { utilRebind } from '../util';


var tiler = new Tiler();
var dispatch = d3_dispatch('apiStatusChange', 'authLoading', 'authDone', 'change', 'loading', 'loaded', 'loadedNotes');

var urlroot = 'https://www.openstreetmap.org';
var q = utilStringQs(window.location.hash);
var credentialsMode = 'omit';
if (q.hasOwnProperty('osm_api_url')) {
    urlroot = q.osm_api_url;
    credentialsMode = 'include';
}

<<<<<<< HEAD
var origin = window.location.origin;
var redirectPath;
// We often deploy different test builds to other pathnames, but we can always
// use the same /rapid/land.html redirect_uri when on mapwith.ai.
if (origin === 'https://mapwith.ai') {
    redirectPath = 'https://mapwith.ai/rapid/';
} else {
    redirectPath = window.location.origin + window.location.pathname;
}
=======
// We expect `land.html` to exist either at the root '/' or under a '/rapid/' path: e.g.
// https://mapwith.ai/rapid/land.html
// http://127.0.0.1:8000/land.html
var pathname = window.location.pathname;
if (pathname !== '/') pathname = '/rapid/';
var redirectURI = window.location.origin + pathname + 'land.html';
>>>>>>> 32ea5d16

var oauth = osmAuth({
    url: urlroot,
    client_id: 'O3g0mOUuA2WY5Fs826j5tP260qR3DDX7cIIE2R2WWSc',
    client_secret: 'b4aeHD1cNeapPPQTrvpPoExqQRjybit6JBlNnxh62uE',
    scope: 'read_prefs write_prefs write_api read_gpx write_notes',
    redirect_uri: redirectURI,
    loading: authLoading,
    done: authDone
});

// hardcode default block of Google Maps
var _imageryBlocklists = [/.*\.google(apis)?\..*\/(vt|kh)[\?\/].*([xyz]=.*){3}.*/];
var _tileCache = { toLoad: {}, loaded: {}, inflight: {}, seen: {}, rtree: new RBush() };
var _noteCache = { toLoad: {}, loaded: {}, inflight: {}, inflightPost: {}, note: {}, closed: {}, rtree: new RBush() };
var _userCache = { toLoad: {}, user: {} };
var _cachedApiStatus;
var _changeset = {};

var _deferred = new Set();
var _connectionID = 1;
var _tileZoom = 16;
var _noteZoom = 12;
var _rateLimitError;
var _userChangesets;
var _userDetails;
var _off;

// set a default but also load this from the API status
var _maxWayNodes = 2000;


function authLoading() {
    dispatch.call('authLoading');
}


function authDone() {
    dispatch.call('authDone');
}


function abortRequest(controllerOrXHR) {
    if (controllerOrXHR) {
        controllerOrXHR.abort();
    }
}


function hasInflightRequests(cache) {
    return Object.keys(cache.inflight).length;
}


function abortUnwantedRequests(cache, visibleTiles) {
    Object.keys(cache.inflight).forEach(function(k) {
        if (cache.toLoad[k]) return;
        if (visibleTiles.find(function(tile) { return k === tile.id; })) return;

        abortRequest(cache.inflight[k]);
        delete cache.inflight[k];
    });
}


function getLoc(attrs) {
    var lon = attrs.lon && attrs.lon.value;
    var lat = attrs.lat && attrs.lat.value;
    return [parseFloat(lon), parseFloat(lat)];
}


function getNodes(obj) {
    var elems = obj.getElementsByTagName('nd');
    var nodes = new Array(elems.length);
    for (var i = 0, l = elems.length; i < l; i++) {
        nodes[i] = 'n' + elems[i].attributes.ref.value;
    }
    return nodes;
}

function getNodesJSON(obj) {
    var elems = obj.nodes;
    var nodes = new Array(elems.length);
    for (var i = 0, l = elems.length; i < l; i++) {
        nodes[i] = 'n' + elems[i];
    }
    return nodes;
}

function getTags(obj) {
    var elems = obj.getElementsByTagName('tag');
    var tags = {};
    for (var i = 0, l = elems.length; i < l; i++) {
        var attrs = elems[i].attributes;
        tags[attrs.k.value] = attrs.v.value;
    }

    return tags;
}


function getMembers(obj) {
    var elems = obj.getElementsByTagName('member');
    var members = new Array(elems.length);
    for (var i = 0, l = elems.length; i < l; i++) {
        var attrs = elems[i].attributes;
        members[i] = {
            id: attrs.type.value[0] + attrs.ref.value,
            type: attrs.type.value,
            role: attrs.role.value
        };
    }
    return members;
}

function getMembersJSON(obj) {
    var elems = obj.members;
    var members = new Array(elems.length);
    for (var i = 0, l = elems.length; i < l; i++) {
        var attrs = elems[i];
        members[i] = {
            id: attrs.type[0] + attrs.ref,
            type: attrs.type,
            role: attrs.role
        };
    }
    return members;
}

function getVisible(attrs) {
    return (!attrs.visible || attrs.visible.value !== 'false');
}


function parseComments(comments) {
    var parsedComments = [];

    // for each comment
    for (var i = 0; i < comments.length; i++) {
        var comment = comments[i];
        if (comment.nodeName === 'comment') {
            var childNodes = comment.childNodes;
            var parsedComment = {};

            for (var j = 0; j < childNodes.length; j++) {
                var node = childNodes[j];
                var nodeName = node.nodeName;
                if (nodeName === '#text') continue;
                parsedComment[nodeName] = node.textContent;

                if (nodeName === 'uid') {
                    var uid = node.textContent;
                    if (uid && !_userCache.user[uid]) {
                        _userCache.toLoad[uid] = true;
                    }
                }
            }

            if (parsedComment) {
                parsedComments.push(parsedComment);
            }
        }
    }
    return parsedComments;
}


function encodeNoteRtree(note) {
    return {
        minX: note.loc[0],
        minY: note.loc[1],
        maxX: note.loc[0],
        maxY: note.loc[1],
        data: note
    };
}


var jsonparsers = {

    node: function nodeData(obj, uid) {
        return new osmNode({
            id:  uid,
            visible: typeof obj.visible === 'boolean' ? obj.visible : true,
            version: obj.version && obj.version.toString(),
            changeset: obj.changeset && obj.changeset.toString(),
            timestamp: obj.timestamp,
            user: obj.user,
            uid: obj.uid && obj.uid.toString(),
            loc: [parseFloat(obj.lon), parseFloat(obj.lat)],
            tags: obj.tags
        });
    },

    way: function wayData(obj, uid) {
        return new osmWay({
            id:  uid,
            visible: typeof obj.visible === 'boolean' ? obj.visible : true,
            version: obj.version && obj.version.toString(),
            changeset: obj.changeset && obj.changeset.toString(),
            timestamp: obj.timestamp,
            user: obj.user,
            uid: obj.uid && obj.uid.toString(),
            tags: obj.tags,
            nodes: getNodesJSON(obj)
        });
    },

    relation: function relationData(obj, uid) {
        return new osmRelation({
            id:  uid,
            visible: typeof obj.visible === 'boolean' ? obj.visible : true,
            version: obj.version && obj.version.toString(),
            changeset: obj.changeset && obj.changeset.toString(),
            timestamp: obj.timestamp,
            user: obj.user,
            uid: obj.uid && obj.uid.toString(),
            tags: obj.tags,
            members: getMembersJSON(obj)
        });
    },

    user: function parseUser(obj, uid) {
        return {
            id: uid,
            display_name: obj.display_name,
            account_created: obj.account_created,
            image_url: obj.img && obj.img.href,
            changesets_count: obj.changesets && obj.changesets.count && obj.changesets.count.toString() || '0',
            active_blocks: obj.blocks && obj.blocks.received && obj.blocks.received.active && obj.blocks.received.active.toString() || '0'
        };
    }
};


/**
 * parseJSON
 * @param payload
 * @param callback
 * @param options
 */
function parseJSON(payload, callback, options) {
  options = Object.assign({ skipSeen: true }, options);

  if (!payload)  {
    return callback({ message: 'No JSON', status: -1 });
  }

<<<<<<< HEAD
  let json = payload;
  if (typeof json !== 'object') {
    json = JSON.parse(payload);
  }
  if (!json.elements) {
    return callback({ message: 'No JSON', status: -1 });
  }
=======
    if (!json.elements) return callback({ message: 'No JSON', status: -1 });
    if (json.elements.some(el => el.type === 'error')) {
        // We have received partial data, and so we should ignore this response.
        return callback({ message: 'Partial JSON', status: -1 });
    }
>>>>>>> 32ea5d16

  if (json.elements.some(el => el.type === 'error')) {
      // We have received partial data, and so we should ignore this response.
      return callback({ message: 'Partial JSON', status: -1 });
  }

  const children = json.elements;

  const handle = window.requestIdleCallback(() => {
    _deferred.delete(handle);

    let results = { data: [], seenIDs: new Set() };

    for (let i = 0; i < children.length; i++) {
      const child = children[i];
      const parser = jsonparsers[child.type];
      if (!parser) continue;

      const uid = osmEntity.id.fromOSM(child.type, child.id);
      results.seenIDs.add(uid);

      if (options.skipSeen) {
        if (_tileCache.seen[uid]) continue;  // avoid reparsing a "seen" entity
        _tileCache.seen[uid] = true;
      }

      const parsed = parser(child, uid);
      if (parsed) {
        results.data.push(parsed);
      }
    }

    callback(null, results);
  });

  _deferred.add(handle);
}


/**
 * parseUserJSON
 * @param payload
 * @param callback
 * @param options
 */
function parseUserJSON(payload, callback, options) {
  options = Object.assign({ skipSeen: true }, options);

  if (!payload)  {
    return callback({ message: 'No JSON', status: -1 });
  }

  let json = payload;
  if (typeof json !== 'object') {
    json = JSON.parse(payload);
  }

  if (!json.users && !json.user) {
    return callback({ message: 'No JSON', status: -1 });
  }

  const objects = json.users || [json];

  const handle = window.requestIdleCallback(() => {
    _deferred.delete(handle);

    let results = { data: [], seenIDs: new Set() };

    for (let i = 0; i < objects.length; i++) {
      const obj = objects[i];
      const uid = obj.user.id && obj.user.id.toString();
      results.seenIDs.add(uid);

      if (options.skipSeen && _userCache.user[uid]) {  // avoid reparsing a "seen" entity
        delete _userCache.toLoad[uid];
        continue;
      }

      const user = jsonparsers.user(obj.user, uid);
      if (user) {
        delete _userCache.toLoad[uid];
        _userCache.user[uid] = user;
        results.data.push(user);
      }
    }

    callback(null, results);

  });

  _deferred.add(handle);
}




var parsers = {
    node: function nodeData(obj, uid) {
        var attrs = obj.attributes;
        return new osmNode({
            id: uid,
            visible: getVisible(attrs),
            version: attrs.version.value,
            changeset: attrs.changeset && attrs.changeset.value,
            timestamp: attrs.timestamp && attrs.timestamp.value,
            user: attrs.user && attrs.user.value,
            uid: attrs.uid && attrs.uid.value,
            loc: getLoc(attrs),
            tags: getTags(obj)
        });
    },

    way: function wayData(obj, uid) {
        var attrs = obj.attributes;
        return new osmWay({
            id: uid,
            visible: getVisible(attrs),
            version: attrs.version.value,
            changeset: attrs.changeset && attrs.changeset.value,
            timestamp: attrs.timestamp && attrs.timestamp.value,
            user: attrs.user && attrs.user.value,
            uid: attrs.uid && attrs.uid.value,
            tags: getTags(obj),
            nodes: getNodes(obj),
        });
    },

    relation: function relationData(obj, uid) {
        var attrs = obj.attributes;
        return new osmRelation({
            id: uid,
            visible: getVisible(attrs),
            version: attrs.version.value,
            changeset: attrs.changeset && attrs.changeset.value,
            timestamp: attrs.timestamp && attrs.timestamp.value,
            user: attrs.user && attrs.user.value,
            uid: attrs.uid && attrs.uid.value,
            tags: getTags(obj),
            members: getMembers(obj)
        });
    },

    note: function parseNote(obj, uid) {
        var attrs = obj.attributes;
        var childNodes = obj.childNodes;
        var props = {};

        props.id = uid;
        props.loc = getLoc(attrs);

        // if notes are coincident, move them apart slightly
        var coincident = false;
        var epsilon = 0.00001;
        do {
            if (coincident) {
                props.loc = vecAdd(props.loc, [epsilon, epsilon]);
            }
            var bbox = new Extent(props.loc).bbox();
            coincident = _noteCache.rtree.search(bbox).length;
        } while (coincident);

        // parse note contents
        for (var i = 0; i < childNodes.length; i++) {
            var node = childNodes[i];
            var nodeName = node.nodeName;
            if (nodeName === '#text') continue;

            // if the element is comments, parse the comments
            if (nodeName === 'comments') {
                props[nodeName] = parseComments(node.childNodes);
            } else {
                props[nodeName] = node.textContent;
            }
        }

        var note = new osmNote(props);
        var item = encodeNoteRtree(note);
        _noteCache.note[note.id] = note;
        _noteCache.rtree.insert(item);

        return note;
    },

    user: function parseUser(obj, uid) {
        var attrs = obj.attributes;
        var user = {
            id: uid,
            display_name: attrs.display_name && attrs.display_name.value,
            account_created: attrs.account_created && attrs.account_created.value,
            changesets_count: '0',
            active_blocks: '0'
        };

        var img = obj.getElementsByTagName('img');
        if (img && img[0] && img[0].getAttribute('href')) {
            user.image_url = img[0].getAttribute('href');
        }

        var changesets = obj.getElementsByTagName('changesets');
        if (changesets && changesets[0] && changesets[0].getAttribute('count')) {
            user.changesets_count = changesets[0].getAttribute('count');
        }

        var blocks = obj.getElementsByTagName('blocks');
        if (blocks && blocks[0]) {
            var received = blocks[0].getElementsByTagName('received');
            if (received && received[0] && received[0].getAttribute('active')) {
                user.active_blocks = received[0].getAttribute('active');
            }
        }

        _userCache.user[uid] = user;
        delete _userCache.toLoad[uid];
        return user;
    }
};


/**
 * parseXML
 * @param xml
 * @param callback
 * @param options
 */
function parseXML(xml, callback, options) {
  options = Object.assign({ skipSeen: true }, options);

  if (!xml || !xml.childNodes) {
    return callback({ message: 'No XML', status: -1 });
  }

<<<<<<< HEAD
  const root = xml.childNodes[0];
  const children = Array.from(root.childNodes);
  if (children.some(child => child.nodename === 'error')) {
    return callback({ message: 'Partial XML', status: -1 });
  }
=======
    if (children.some(child => child.nodename === 'error')) {
      return callback({ message: 'Partial XML', status: -1 });
    }

    var handle = window.requestIdleCallback(function() {
        _deferred.delete(handle);
        var results = [];
        var result;
        for (var i = 0; i < children.length; i++) {
            result = parseChild(children[i]);
            if (result) results.push(result);
        }
        callback(null, results);
    });
    _deferred.add(handle);
>>>>>>> 32ea5d16

  const handle = window.requestIdleCallback(() => {
    _deferred.delete(handle);

    let results = { data: [], seenIDs: new Set() };

    for (let i = 0; i < children.length; i++) {
      const child = children[i];
      const parser = parsers[child.nodeName];
      if (!parser) continue;

      let uid;
      if (child.nodeName === 'user') {
        uid = child.attributes.id.value;
        results.seenIDs.add(uid);

        if (options.skipSeen && _userCache.user[uid]) {  // avoid reparsing a "seen" entity
          delete _userCache.toLoad[uid];
          continue;
        }

      } else if (child.nodeName === 'note') {
        uid = child.getElementsByTagName('id')[0].textContent;
        results.seenIDs.add(uid);

      } else {
        uid = osmEntity.id.fromOSM(child.nodeName, child.attributes.id.value);
        results.seenIDs.add(uid);

        if (options.skipSeen) {
          if (_tileCache.seen[uid]) continue;  // avoid reparsing a "seen" entity
          _tileCache.seen[uid] = true;
        }
      }

      const parsed = parser(child, uid);
      if (parsed) {
        results.data.push(parsed);
      }
    }

    callback(null, results);
  });

  _deferred.add(handle);
}


// replace or remove note from rtree
function updateRtree(item, replace) {
    _noteCache.rtree.remove(item, function isEql(a, b) { return a.data.id === b.data.id; });

    if (replace) {
        _noteCache.rtree.insert(item);
    }
}


function wrapcb(thisArg, callback, cid) {
    return function(err, result) {
        if (err) {
            // 400 Bad Request, 401 Unauthorized, 403 Forbidden..
            if (err.status === 400 || err.status === 401 || err.status === 403) {
                thisArg.logout();
            }
            return callback.call(thisArg, err);

        } else if (thisArg.getConnectionId() !== cid) {
            return callback.call(thisArg, { message: 'Connection Switched', status: -1 });

        } else {
            return callback.call(thisArg, err, result);
        }
    };
}


export default {

    init: function() {
        utilRebind(this, dispatch, 'on');
    },


    reset: function() {
        Array.from(_deferred).forEach(function(handle) {
            window.cancelIdleCallback(handle);
            _deferred.delete(handle);
        });

        _connectionID++;
        _userChangesets = undefined;
        _userDetails = undefined;
        _rateLimitError = undefined;

        Object.values(_tileCache.inflight).forEach(abortRequest);
        Object.values(_noteCache.inflight).forEach(abortRequest);
        Object.values(_noteCache.inflightPost).forEach(abortRequest);
        if (_changeset.inflight) abortRequest(_changeset.inflight);

        _tileCache = { toLoad: {}, loaded: {}, inflight: {}, seen: {}, rtree: new RBush() };
        _noteCache = { toLoad: {}, loaded: {}, inflight: {}, inflightPost: {}, note: {}, closed: {}, rtree: new RBush() };
        _userCache = { toLoad: {}, user: {} };
        _cachedApiStatus = undefined;
        _changeset = {};

        return this;
    },


    getConnectionId: function() {
        return _connectionID;
    },


    getUrlRoot: function() {
        return urlroot;
    },


    changesetURL: function(changesetID) {
        return urlroot + '/changeset/' + changesetID;
    },


    changesetsURL: function(center, zoom) {
        var precision = Math.max(0, Math.ceil(Math.log(zoom) / Math.LN2));
        return urlroot + '/history#map=' +
            Math.floor(zoom) + '/' +
            center[1].toFixed(precision) + '/' +
            center[0].toFixed(precision);
    },


    entityURL: function(entity) {
        return urlroot + '/' + entity.type + '/' + entity.osmId();
    },


    historyURL: function(entity) {
        return urlroot + '/' + entity.type + '/' + entity.osmId() + '/history';
    },


    userURL: function(username) {
        return urlroot + '/user/' + username;
    },


    noteURL: function(note) {
        return urlroot + '/note/' + note.id;
    },


    noteReportURL: function(note) {
        return urlroot + '/reports/new?reportable_type=Note&reportable_id=' + note.id;
    },


    // Generic method to load data from the OSM API
    // Can handle either auth or unauth calls.
    loadFromAPI: function(path, callback, options) {
        options = Object.assign({ skipSeen: true }, options);
        var that = this;
        var cid = _connectionID;

        function done(err, payload) {
            if (that.getConnectionId() !== cid) {
                if (callback) callback({ message: 'Connection Switched', status: -1 });
                return;
            }

            var isAuthenticated = that.authenticated();

            // 400 Bad Request, 401 Unauthorized, 403 Forbidden
            // Logout and retry the request..
            if (isAuthenticated && err && err.status &&
                    (err.status === 400 || err.status === 401 || err.status === 403)) {
                that.logout();
                that.loadFromAPI(path, callback, options);

            // else, no retry..
            } else {
                // 509 Bandwidth Limit Exceeded, 429 Too Many Requests
                // Set the rateLimitError flag and trigger a warning..
                if (!isAuthenticated && !_rateLimitError && err && err.status &&
                        (err.status === 509 || err.status === 429)) {
                    _rateLimitError = err;
                    dispatch.call('change');
                    that.reloadApiStatus();

                } else if ((err && _cachedApiStatus === 'online') ||
                    (!err && _cachedApiStatus !== 'online')) {
                    // If the response's error state doesn't match the status,
                    // it's likely we lost or gained the connection so reload the status
                    that.reloadApiStatus();
                }

                if (callback) {
                    if (err) {
                        return callback(err);
                    } else {
                        if (path.indexOf('.json') !== -1) {
                            return parseJSON(payload, callback, options);
                        } else {
                            return parseXML(payload, callback, options);
                        }
                    }
                }
            }
        }

        if (this.authenticated()) {
            return oauth.xhr({ method: 'GET', path: path }, done);
        } else {
            var url = urlroot + path;
            var controller = new AbortController();
            var fn;
            if (path.indexOf('.json') !== -1) {
                fn = d3_json;
            } else {
                fn = d3_xml;
            }

            fn(url, { signal: controller.signal })
                .then(function(data) {
                    done(null, data);
                })
                .catch(function(err) {
                    if (err.name === 'AbortError') return;
                    // d3-fetch includes status in the error message,
                    // but we can't access the response itself
                    // https://github.com/d3/d3-fetch/issues/27
                    var match = err.message.match(/^\d{3}/);
                    if (match) {
                        done({ status: +match[0], statusText: err.message });
                    } else {
                        done(err.message);
                    }
                });
            return controller;
        }
    },


    // Load a single entity by id (ways and relations use the `/full` call to include
    // nodes and members). Parent relations are not included, see `loadEntityRelations`.
    // GET /api/0.6/node/#id
    // GET /api/0.6/[way|relation]/#id/full
    loadEntity: function(id, callback) {
        var type = osmEntity.id.type(id);
        var osmID = osmEntity.id.toOSM(id);
        var options = { skipSeen: false };

        this.loadFromAPI(
            '/api/0.6/' + type + '/' + osmID + (type !== 'node' ? '/full' : '') + '.json',
            callback,
            options
        );
    },


    // Load a single entity with a specific version
    // GET /api/0.6/[node|way|relation]/#id/#version
    loadEntityVersion: function(id, version, callback) {
        var type = osmEntity.id.type(id);
        var osmID = osmEntity.id.toOSM(id);
        var options = { skipSeen: false };

        this.loadFromAPI(
            '/api/0.6/' + type + '/' + osmID + '/' + version + '.json',
            callback,
            options
        );
    },


    // Load the relations of a single entity with the given.
    // GET /api/0.6/[node|way|relation]/#id/relations
    loadEntityRelations: function(id, callback) {
        var type = osmEntity.id.type(id);
        var osmID = osmEntity.id.toOSM(id);
        var options = { skipSeen: false };

        this.loadFromAPI(
            '/api/0.6/' + type + '/' + osmID + '/relations.json',
            callback,
            options
        );
    },


    // Load multiple entities in chunks
    // (note: callback may be called multiple times)
    // Unlike `loadEntity`, child nodes and members are not fetched
    // GET /api/0.6/[nodes|ways|relations]?#parameters
    loadMultiple: function(ids, callback) {
        var that = this;
        var groups = utilArrayGroupBy(utilArrayUniq(ids), osmEntity.id.type);

        Object.keys(groups).forEach(function(k) {
            var type = k + 's';   // nodes, ways, relations
            var osmIDs = groups[k].map(function(id) { return osmEntity.id.toOSM(id); });
            var options = { skipSeen: false };

            utilArrayChunk(osmIDs, 150).forEach(function(arr) {
                that.loadFromAPI(
                    '/api/0.6/' + type + '.json?' + type + '=' + arr.join(),
                    callback,
                    options
                );
            });
        });
    },


    // Create, upload, and close a changeset
    // PUT /api/0.6/changeset/create
    // POST /api/0.6/changeset/#id/upload
    // PUT /api/0.6/changeset/#id/close
    putChangeset: function(changeset, changes, callback) {
        var cid = _connectionID;

        if (_changeset.inflight) {
            return callback({ message: 'Changeset already inflight', status: -2 }, changeset);

        } else if (_changeset.open) {   // reuse existing open changeset..
            return createdChangeset.call(this, null, _changeset.open);

        } else {   // Open a new changeset..
            var options = {
                method: 'PUT',
                path: '/api/0.6/changeset/create',
                headers: { 'Content-Type': 'text/xml' },
                content: JXON.stringify(changeset.asJXON())
            };
            _changeset.inflight = oauth.xhr(
                options,
                wrapcb(this, createdChangeset, cid)
            );
        }


        function createdChangeset(err, changesetID) {
            _changeset.inflight = null;
            if (err) { return callback(err, changeset); }

            _changeset.open = changesetID;
            changeset = changeset.update({ id: changesetID });

            // Upload the changeset..
            var options = {
                method: 'POST',
                path: '/api/0.6/changeset/' + changesetID + '/upload',
                headers: { 'Content-Type': 'text/xml' },
                content: JXON.stringify(changeset.osmChangeJXON(changes))
            };
            _changeset.inflight = oauth.xhr(
                options,
                wrapcb(this, uploadedChangeset, cid)
            );
        }


        function uploadedChangeset(err) {
            _changeset.inflight = null;
            if (err) return callback(err, changeset);

            // Upload was successful, safe to call the callback.
            // Add delay to allow for postgres replication #1646 #2678
            window.setTimeout(function() { callback(null, changeset); }, 2500);
            _changeset.open = null;

            // At this point, we don't really care if the connection was switched..
            // Only try to close the changeset if we're still talking to the same server.
            if (this.getConnectionId() === cid) {
                // Still attempt to close changeset, but ignore response because #2667
                oauth.xhr({
                    method: 'PUT',
                    path: '/api/0.6/changeset/' + changeset.id + '/close',
                    headers: { 'Content-Type': 'text/xml' }
                }, function() { return true; });
            }
        }
    },


    // Load multiple users in chunks
    // (note: callback may be called multiple times)
    // GET /api/0.6/users?users=#id1,#id2,...,#idn
    loadUsers: function(uids, callback) {
        var toLoad = [];
        var cached = [];

        utilArrayUniq(uids).forEach(function(uid) {
            if (_userCache.user[uid]) {
                delete _userCache.toLoad[uid];
                cached.push(_userCache.user[uid]);
            } else {
                toLoad.push(uid);
            }
        });

        if (cached.length || !this.authenticated()) {
            callback(undefined, cached);
            if (!this.authenticated()) return;  // require auth
        }

        utilArrayChunk(toLoad, 150).forEach(function(arr) {
            oauth.xhr(
                { method: 'GET', path: '/api/0.6/users.json?users=' + arr.join() },
                wrapcb(this, done, _connectionID)
            );
        }.bind(this));

        function done(err, payload) {
            if (err) return callback(err);

            var options = { skipSeen: true };
            return parseUserJSON(payload, function(err, results) {
                if (err) return callback(err);
                return callback(undefined, results.data);
            }, options);
        }
    },


    // Load a given user by id
    // GET /api/0.6/user/#id
    loadUser: function(uid, callback) {
        if (_userCache.user[uid] || !this.authenticated()) {   // require auth
            delete _userCache.toLoad[uid];
            return callback(undefined, _userCache.user[uid]);
        }

        oauth.xhr(
            { method: 'GET', path: '/api/0.6/user/' + uid + '.json' },
            wrapcb(this, done, _connectionID)
        );

        function done(err, payload) {
            if (err) return callback(err);

            var options = { skipSeen: true };
            return parseUserJSON(payload, function(err, results) {
                if (err) return callback(err);
                return callback(undefined, results.data[0]);
            }, options);
        }
    },


    // Load the details of the logged-in user
    // GET /api/0.6/user/details
    userDetails: function(callback) {
        if (_userDetails) {    // retrieve cached
            return callback(undefined, _userDetails);
        }

        oauth.xhr(
            { method: 'GET', path: '/api/0.6/user/details.json' },
            wrapcb(this, done, _connectionID)
        );

        function done(err, payload) {
            if (err) return callback(err);

            var options = { skipSeen: false };
            return parseUserJSON(payload, function(err, results) {
                if (err) return callback(err);
                _userDetails = results.data[0];
                return callback(undefined, _userDetails);
            }, options);
        }
    },


    // Load previous changesets for the logged in user
    // GET /api/0.6/changesets?user=#id
    userChangesets: function(callback) {
        if (_userChangesets) {    // retrieve cached
            return callback(undefined, _userChangesets);
        }

        this.userDetails(
            wrapcb(this, gotDetails, _connectionID)
        );


        function gotDetails(err, user) {
            if (err) { return callback(err); }

            oauth.xhr(
                { method: 'GET', path: '/api/0.6/changesets?user=' + user.id },
                wrapcb(this, done, _connectionID)
            );
        }

        function done(err, xml) {
            if (err) { return callback(err); }

            _userChangesets = Array.prototype.map.call(
                xml.getElementsByTagName('changeset'),
                function (changeset) { return { tags: getTags(changeset) }; }
            ).filter(function (changeset) {
                var comment = changeset.tags.comment;
                return comment && comment !== '';
            });

            return callback(undefined, _userChangesets);
        }
    },


    // Fetch the status of the OSM API
    // GET /api/capabilities
    status: function(callback) {
        var url = urlroot + '/api/capabilities';
        var errback = wrapcb(this, done, _connectionID);
        d3_xml(url, { credentials: credentialsMode })
            .then(function(data) { errback(null, data); })
            .catch(function(err) { errback(err.message); });

        function done(err, xml) {
            if (err) {
                // the status is null if no response could be retrieved
                return callback(err, null);
            }

            // update blocklists
            var elements = xml.getElementsByTagName('blacklist');
            var regexes = [];
            for (var i = 0; i < elements.length; i++) {
                var regexString = elements[i].getAttribute('regex');  // needs unencode?
                if (regexString) {
                    try {
                        var regex = new RegExp(regexString);
                        regexes.push(regex);
                    } catch (e) {
                        /* noop */
                    }
                }
            }
            if (regexes.length) {
                _imageryBlocklists = regexes;
            }

            if (_rateLimitError) {
                return callback(_rateLimitError, 'rateLimited');
            } else {
                var waynodes = xml.getElementsByTagName('waynodes');
                var maxWayNodes = waynodes.length && parseInt(waynodes[0].getAttribute('maximum'), 10);
                if (maxWayNodes && isFinite(maxWayNodes)) _maxWayNodes = maxWayNodes;

                var apiStatus = xml.getElementsByTagName('status');
                var val = apiStatus[0].getAttribute('api');
                return callback(undefined, val);
            }
        }
    },

    // Calls `status` and dispatches an `apiStatusChange` event if the returned
    // status differs from the cached status.
    reloadApiStatus: function() {
        // throttle to avoid unnecessary API calls
        if (!this.throttledReloadApiStatus) {
            var that = this;
            this.throttledReloadApiStatus = _throttle(function() {
                that.status(function(err, status) {
                    if (status !== _cachedApiStatus) {
                        _cachedApiStatus = status;
                        dispatch.call('apiStatusChange', that, err, status);
                    }
                });
            }, 500);
        }
        this.throttledReloadApiStatus();
    },


    // Returns the maximum number of nodes a single way can have
    maxWayNodes: function() {
        return _maxWayNodes;
    },


    // Load data (entities) from the API in tiles
    // GET /api/0.6/map?bbox=
    loadTiles: function(projection, callback) {
        if (_off) return;

        // determine the needed tiles to cover the view
        var tiles = tiler
            .zoomRange(_tileZoom)
            .margin(1)       // prefetch offscreen tiles as well
            .getTiles(projection)
            .tiles;

        // abort inflight requests that are no longer needed
        var hadRequests = hasInflightRequests(_tileCache);
        abortUnwantedRequests(_tileCache, tiles);
        if (hadRequests && !hasInflightRequests(_tileCache)) {
            dispatch.call('loaded');    // stop the spinner
        }

        // issue new requests..
        tiles.forEach(function(tile) {
            this.loadTile(tile, callback);
        }, this);
    },


    // Load a single data tile
    // GET /api/0.6/map?bbox=
    loadTile: function(tile, callback) {
        if (_off) return;
        if (_tileCache.loaded[tile.id] || _tileCache.inflight[tile.id]) return;

        // exit if this tile covers a blocked region (all corners are blocked)
        const corners = tile.wgs84Extent.polygon().slice(0, 4);
        const tileBlocked = corners.every(loc => locationManager.blocksAt(loc).length);
        if (tileBlocked) {
            _tileCache.loaded[tile.id] = true;   // don't try again
            return;
        }

        if (!hasInflightRequests(_tileCache)) {
            dispatch.call('loading');   // start the spinner
        }

        var path = '/api/0.6/map.json?bbox=';
        var options = { skipSeen: true };

        _tileCache.inflight[tile.id] = this.loadFromAPI(
            path + tile.wgs84Extent.toParam(),
            tileCallback,
            options
        );

        function tileCallback(err, result) {
            delete _tileCache.inflight[tile.id];
            if (!err) {
                delete _tileCache.toLoad[tile.id];
                _tileCache.loaded[tile.id] = true;
                var bbox = tile.wgs84Extent.bbox();
                bbox.id = tile.id;
                _tileCache.rtree.insert(bbox);
            }
            if (callback) {
                callback(err, Object.assign({}, result, { tile: tile }));
            }
            if (!hasInflightRequests(_tileCache)) {
                dispatch.call('loaded');     // stop the spinner
            }
        }
    },


    isDataLoaded: function(loc) {
        var bbox = { minX: loc[0], minY: loc[1], maxX: loc[0], maxY: loc[1] };
        return _tileCache.rtree.collides(bbox);
    },


    // load the tile that covers the given `loc`
    loadTileAtLoc: function(loc, callback) {
        // Back off if the toLoad queue is filling up.. re #6417
        // (Currently `loadTileAtLoc` requests are considered low priority - used by operations to
        // let users safely edit geometries which extend to unloaded tiles.  We can drop some.)
        if (Object.keys(_tileCache.toLoad).length > 50) return;

        var k = geoZoomToScale(_tileZoom + 1);
        var offset = new Projection().scale(k).project(loc);
        var proj = new Projection().transform({ k: k, x: -offset[0], y: -offset[1] });
        var tiles = tiler.zoomRange(_tileZoom).getTiles(proj).tiles;

        tiles.forEach(function(tile) {
            if (_tileCache.toLoad[tile.id] || _tileCache.loaded[tile.id] || _tileCache.inflight[tile.id]) return;

            _tileCache.toLoad[tile.id] = true;
            this.loadTile(tile, callback);
        }, this);
    },


    // Load notes from the API in tiles
    // GET /api/0.6/notes?bbox=
    loadNotes: function(projection, noteOptions) {
        noteOptions = Object.assign({ limit: 10000, closed: 7 }, noteOptions);
        if (_off) return;

        var that = this;
        var path = '/api/0.6/notes?limit=' + noteOptions.limit + '&closed=' + noteOptions.closed + '&bbox=';
        var throttleLoadUsers = _throttle(function() {
            var uids = Object.keys(_userCache.toLoad);
            if (!uids.length) return;
            that.loadUsers(uids, function() {});  // eagerly load user details
        }, 750);

        // determine the needed tiles to cover the view
        var tiles = tiler
            .zoomRange(_noteZoom)
            .margin(1)       // prefetch offscreen tiles as well
            .getTiles(projection)
            .tiles;

        // abort inflight requests that are no longer needed
        abortUnwantedRequests(_noteCache, tiles);

        // issue new requests..
        tiles.forEach(function(tile) {
            if (_noteCache.loaded[tile.id] || _noteCache.inflight[tile.id]) return;

            // exit if this tile covers a blocked region (all corners are blocked)
            const corners = tile.wgs84Extent.polygon().slice(0, 4);
            const tileBlocked = corners.every(loc => locationManager.blocksAt(loc).length);
            if (tileBlocked) {
                _noteCache.loaded[tile.id] = true;   // don't try again
                return;
            }

            var options = { skipSeen: false };
            _noteCache.inflight[tile.id] = that.loadFromAPI(
                path + tile.wgs84Extent.toParam(),
                function(err) {
                    delete _noteCache.inflight[tile.id];
                    if (!err) {
                        _noteCache.loaded[tile.id] = true;
                    }
                    throttleLoadUsers();
                    dispatch.call('loadedNotes');
                },
                options
            );
        });
    },


    // Create a note
    // POST /api/0.6/notes?params
    postNoteCreate: function(note, callback) {
        if (!this.authenticated()) {
            return callback({ message: 'Not Authenticated', status: -3 }, note);
        }
        if (_noteCache.inflightPost[note.id]) {
            return callback({ message: 'Note update already inflight', status: -2 }, note);
        }

        if (!note.loc[0] || !note.loc[1] || !note.newComment) return; // location & description required

        var comment = note.newComment;
        if (note.newCategory && note.newCategory !== 'None') { comment += ' #' + note.newCategory; }

        var path = '/api/0.6/notes?' + utilQsString({ lon: note.loc[0], lat: note.loc[1], text: comment });

        _noteCache.inflightPost[note.id] = oauth.xhr(
            { method: 'POST', path: path },
            wrapcb(this, done, _connectionID)
        );


        function done(err, xml) {
            delete _noteCache.inflightPost[note.id];
            if (err) { return callback(err); }

            // we get the updated note back, remove from caches and reparse..
            this.removeNote(note);

            var options = { skipSeen: false };
            return parseXML(xml, function(err, results) {
                if (err) {
                    return callback(err);
                } else {
                    return callback(undefined, results.data[0]);
                }
            }, options);
        }
    },


    // Update a note
    // POST /api/0.6/notes/#id/comment?text=comment
    // POST /api/0.6/notes/#id/close?text=comment
    // POST /api/0.6/notes/#id/reopen?text=comment
    postNoteUpdate: function(note, newStatus, callback) {
        if (!this.authenticated()) {
            return callback({ message: 'Not Authenticated', status: -3 }, note);
        }
        if (_noteCache.inflightPost[note.id]) {
            return callback({ message: 'Note update already inflight', status: -2 }, note);
        }

        var action;
        if (note.status !== 'closed' && newStatus === 'closed') {
            action = 'close';
        } else if (note.status !== 'open' && newStatus === 'open') {
            action = 'reopen';
        } else {
            action = 'comment';
            if (!note.newComment) return; // when commenting, comment required
        }

        var path = '/api/0.6/notes/' + note.id + '/' + action;
        if (note.newComment) {
            path += '?' + utilQsString({ text: note.newComment });
        }

        _noteCache.inflightPost[note.id] = oauth.xhr(
            { method: 'POST', path: path },
            wrapcb(this, done, _connectionID)
        );


        function done(err, xml) {
            delete _noteCache.inflightPost[note.id];
            if (err) { return callback(err); }

            // we get the updated note back, remove from caches and reparse..
            this.removeNote(note);

            // update closed note cache - used to populate `closed:note` changeset tag
            if (action === 'close') {
                _noteCache.closed[note.id] = true;
            } else if (action === 'reopen') {
                delete _noteCache.closed[note.id];
            }

            var options = { skipSeen: false };
            return parseXML(xml, function(err, results) {
                if (err) {
                    return callback(err);
                } else {
                    return callback(undefined, results.data[0]);
                }
            }, options);
        }
    },


    switch: function(newOptions) {
        urlroot = newOptions.url;

        // Copy the existing options, but omit 'access_token'.
        // (if we did preauth, access_token won't work on a different server)
        var oldOptions = utilObjectOmit(oauth.options(), 'access_token');
        oauth.options(Object.assign(oldOptions, newOptions));

        this.reset();
        this.userChangesets(function() {});  // eagerly load user details/changesets
        dispatch.call('change');
        return this;
    },


    toggle: function(val) {
        _off = !val;
        return this;
    },


    isChangesetInflight: function() {
        return !!_changeset.inflight;
    },


    // get/set cached data
    // This is used to save/restore the state when entering/exiting the walkthrough
    // Also used for testing purposes.
    caches: function(obj) {
        function cloneCache(source) {
            var target = {};
            Object.keys(source).forEach(function(k) {
                if (k === 'rtree') {
                    target.rtree = new RBush().fromJSON(source.rtree.toJSON());  // clone rbush
                } else if (k === 'note') {
                    target.note = {};
                    Object.keys(source.note).forEach(function(id) {
                        target.note[id] = osmNote(source.note[id]);   // copy notes
                    });
                } else {
                    target[k] = JSON.parse(JSON.stringify(source[k]));   // clone deep
                }
            });
            return target;
        }

        if (!arguments.length) {
            return {
                tile: cloneCache(_tileCache),
                note: cloneCache(_noteCache),
                user: cloneCache(_userCache)
            };
        }

        // access caches directly for testing (e.g., loading notes rtree)
        if (obj === 'get') {
            return {
                tile: _tileCache,
                note: _noteCache,
                user: _userCache
            };
        }

        if (obj.tile) {
            _tileCache = obj.tile;
            _tileCache.inflight = {};
        }
        if (obj.note) {
            _noteCache = obj.note;
            _noteCache.inflight = {};
            _noteCache.inflightPost = {};
        }
        if (obj.user) {
            _userCache = obj.user;
        }

        return this;
    },


    logout: function() {
        _userChangesets = undefined;
        _userDetails = undefined;
        oauth.logout();
        dispatch.call('change');
        return this;
    },


    authenticated: function() {
        return oauth.authenticated();
    },


    authenticate: function(callback) {
        var that = this;
        var cid = _connectionID;
        _userChangesets = undefined;
        _userDetails = undefined;

        function done(err, res) {
            if (err) {
                if (callback) callback(err);
                return;
            }
            if (that.getConnectionId() !== cid) {
                if (callback) callback({ message: 'Connection Switched', status: -1 });
                return;
            }
            _rateLimitError = undefined;
            dispatch.call('change');
            if (callback) callback(err, res);
            that.userChangesets(function() {});  // eagerly load user details/changesets
        }

        oauth.authenticate(done);
    },


    imageryBlocklists: function() {
        return _imageryBlocklists;
    },


    // get all cached notes covering the viewport
    notes: function(projection) {
        var viewport = projection.dimensions();
        var min = [viewport[0][0], viewport[1][1]];
        var max = [viewport[1][0], viewport[0][1]];
        var bbox = new Extent(projection.invert(min), projection.invert(max)).bbox();

        return _noteCache.rtree.search(bbox)
            .map(function(d) { return d.data; });
    },


    // get a single note from the cache
    getNote: function(id) {
        return _noteCache.note[id];
    },


    // remove a single note from the cache
    removeNote: function(note) {
        if (!(note instanceof osmNote) || !note.id) return;

        delete _noteCache.note[note.id];
        updateRtree(encodeNoteRtree(note), false);  // false = remove
    },


    // replace a single note in the cache
    replaceNote: function(note) {
        if (!(note instanceof osmNote) || !note.id) return;

        _noteCache.note[note.id] = note;
        updateRtree(encodeNoteRtree(note), true);  // true = replace
        return note;
    },


    // Get an array of note IDs closed during this session.
    // Used to populate `closed:note` changeset tag
    getClosedIDs: function() {
        return Object.keys(_noteCache.closed).sort();
    }

};<|MERGE_RESOLUTION|>--- conflicted
+++ resolved
@@ -23,7 +23,6 @@
     credentialsMode = 'include';
 }
 
-<<<<<<< HEAD
 var origin = window.location.origin;
 var redirectPath;
 // We often deploy different test builds to other pathnames, but we can always
@@ -33,21 +32,13 @@
 } else {
     redirectPath = window.location.origin + window.location.pathname;
 }
-=======
-// We expect `land.html` to exist either at the root '/' or under a '/rapid/' path: e.g.
-// https://mapwith.ai/rapid/land.html
-// http://127.0.0.1:8000/land.html
-var pathname = window.location.pathname;
-if (pathname !== '/') pathname = '/rapid/';
-var redirectURI = window.location.origin + pathname + 'land.html';
->>>>>>> 32ea5d16
 
 var oauth = osmAuth({
     url: urlroot,
     client_id: 'O3g0mOUuA2WY5Fs826j5tP260qR3DDX7cIIE2R2WWSc',
     client_secret: 'b4aeHD1cNeapPPQTrvpPoExqQRjybit6JBlNnxh62uE',
     scope: 'read_prefs write_prefs write_api read_gpx write_notes',
-    redirect_uri: redirectURI,
+    redirect_uri: redirectPath,
     loading: authLoading,
     done: authDone
 });
@@ -290,7 +281,6 @@
     return callback({ message: 'No JSON', status: -1 });
   }
 
-<<<<<<< HEAD
   let json = payload;
   if (typeof json !== 'object') {
     json = JSON.parse(payload);
@@ -298,14 +288,6 @@
   if (!json.elements) {
     return callback({ message: 'No JSON', status: -1 });
   }
-=======
-    if (!json.elements) return callback({ message: 'No JSON', status: -1 });
-    if (json.elements.some(el => el.type === 'error')) {
-        // We have received partial data, and so we should ignore this response.
-        return callback({ message: 'Partial JSON', status: -1 });
-    }
->>>>>>> 32ea5d16
-
   if (json.elements.some(el => el.type === 'error')) {
       // We have received partial data, and so we should ignore this response.
       return callback({ message: 'Partial JSON', status: -1 });
@@ -536,29 +518,11 @@
     return callback({ message: 'No XML', status: -1 });
   }
 
-<<<<<<< HEAD
   const root = xml.childNodes[0];
   const children = Array.from(root.childNodes);
   if (children.some(child => child.nodename === 'error')) {
     return callback({ message: 'Partial XML', status: -1 });
   }
-=======
-    if (children.some(child => child.nodename === 'error')) {
-      return callback({ message: 'Partial XML', status: -1 });
-    }
-
-    var handle = window.requestIdleCallback(function() {
-        _deferred.delete(handle);
-        var results = [];
-        var result;
-        for (var i = 0; i < children.length; i++) {
-            result = parseChild(children[i]);
-            if (result) results.push(result);
-        }
-        callback(null, results);
-    });
-    _deferred.add(handle);
->>>>>>> 32ea5d16
 
   const handle = window.requestIdleCallback(() => {
     _deferred.delete(handle);
